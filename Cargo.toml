--- conflicted
+++ resolved
@@ -4,11 +4,7 @@
     "crates/activity_indicator",
     "crates/agent_ui",
     "crates/agent",
-<<<<<<< HEAD
-    "crates/agent2",
-=======
     "crates/agent_settings",
->>>>>>> 6e9c6c56
     "crates/anthropic",
     "crates/askpass",
     "crates/assets",
