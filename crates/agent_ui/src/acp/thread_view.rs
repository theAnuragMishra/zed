--- conflicted
+++ resolved
@@ -37,16 +37,11 @@
 use terminal_view::TerminalView;
 use text::{Anchor, BufferSnapshot};
 use theme::ThemeSettings;
-<<<<<<< HEAD
-use ui::{Disclosure, Divider, DividerColor, KeyBinding, Tooltip, WithScrollbar, prelude::*};
-use util::ResultExt;
-=======
 use ui::{
-    Disclosure, Divider, DividerColor, KeyBinding, PopoverMenuHandle, Scrollbar, ScrollbarState,
-    Tooltip, prelude::*,
+    Disclosure, Divider, DividerColor, KeyBinding, PopoverMenuHandle, Tooltip, WithScrollbar,
+    prelude::*,
 };
 use util::{ResultExt, size::format_file_size, time::duration_alt_display};
->>>>>>> db497ac8
 use workspace::{CollaboratorId, Workspace};
 use zed_actions::agent::{Chat, NextHistoryMessage, PreviousHistoryMessage, ToggleModelSelector};
 
@@ -3167,7 +3162,6 @@
                                 .flex_grow()
                                 .into_any(),
                             )
-<<<<<<< HEAD
                             .vertical_scrollbar(window, cx)
                             .children(match thread_clone.read(cx).status() {
                                 ThreadStatus::Idle | ThreadStatus::WaitingForToolConfirmation => {
@@ -3181,20 +3175,6 @@
                             })
                             .children(self.render_activity_bar(&thread_clone, window, cx))
                             .into_any_element()
-=======
-                            .child(self.render_vertical_scrollbar(cx))
-                            .children(
-                                match thread_clone.read(cx).status() {
-                                    ThreadStatus::Idle
-                                    | ThreadStatus::WaitingForToolConfirmation => None,
-                                    ThreadStatus::Generating => div()
-                                        .px_5()
-                                        .py_2()
-                                        .child(LoadingLabel::new("").size(LabelSize::Small))
-                                        .into(),
-                                },
-                            )
->>>>>>> db497ac8
                         } else {
                             this.child(self.render_empty_state(cx)).into_any_element()
                         }
