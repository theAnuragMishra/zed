//! A source of tasks, based on a static configuration, deserialized from the tasks config file, and related infrastructure for tracking changes to the file.

use std::sync::Arc;

use futures::{channel::mpsc::UnboundedSender, StreamExt};
use gpui::{App, AppContext};
use parking_lot::RwLock;
use serde::Deserialize;
use util::ResultExt;

use crate::TaskTemplates;
use futures::channel::mpsc::UnboundedReceiver;

/// The source of tasks defined in a tasks config file.
pub struct StaticSource {
    tasks: TrackedFile<TaskTemplates>,
}

/// A Wrapper around deserializable T that keeps track of its contents
/// via a provided channel.
pub struct TrackedFile<T> {
    parsed_contents: Arc<RwLock<T>>,
}

impl<T: PartialEq + 'static + Sync> TrackedFile<T> {
    /// Initializes new [`TrackedFile`] with a type that's deserializable.
    pub fn new(
        mut tracker: UnboundedReceiver<String>,
        notification_outlet: UnboundedSender<()>,
        cx: &App,
    ) -> Self
    where
        T: for<'a> Deserialize<'a> + Default + Send,
    {
        let parsed_contents: Arc<RwLock<T>> = Arc::default();
        cx.background_spawn({
            let parsed_contents = parsed_contents.clone();
            async move {
                while let Some(new_contents) = tracker.next().await {
                    if Arc::strong_count(&parsed_contents) == 1 {
                        // We're no longer being observed. Stop polling.
                        break;
                    }
                    if !new_contents.trim().is_empty() {
                        let Some(new_contents) =
                            serde_json_lenient::from_str::<T>(&new_contents).log_err()
                        else {
                            continue;
                        };
                        let mut contents = parsed_contents.write();
                        if *contents != new_contents {
                            *contents = new_contents;
                            if notification_outlet.unbounded_send(()).is_err() {
                                // Whoever cared about contents is not around anymore.
                                break;
                            }
                        }
                    }
                }
                anyhow::Ok(())
            }
        })
        .detach_and_log_err(cx);
        Self { parsed_contents }
    }

    /// Initializes new [`TrackedFile`] with a type that's convertible from another deserializable type.
    pub fn new_convertible<U: for<'a> Deserialize<'a> + TryInto<T, Error = anyhow::Error>>(
        mut tracker: UnboundedReceiver<String>,
        notification_outlet: UnboundedSender<()>,
        cx: &App,
    ) -> Self
    where
        T: Default + Send,
    {
        let parsed_contents: Arc<RwLock<T>> = Arc::default();
<<<<<<< HEAD
        cx.background_executor()
            .spawn({
                let parsed_contents = parsed_contents.clone();

                async move {
                    while let Some(new_contents) = tracker.next().await {
                        if Arc::strong_count(&parsed_contents) == 1 {
                            // We're no longer being observed. Stop polling.
                            break;
                        }

                        if !new_contents.trim().is_empty() {
                            let Some(new_contents) =
                                serde_json_lenient::from_str::<U>(&new_contents).log_err()
                            else {
                                continue;
                            };
                            let Some(new_contents) = new_contents.try_into().log_err() else {
                                continue;
                            };

                            let mut contents = parsed_contents.write();
                            if *contents != new_contents {
                                *contents = new_contents;
                                if notification_outlet.unbounded_send(()).is_err() {
                                    // Whoever cared about contents is not around anymore.
                                    break;
                                }
=======
        cx.background_spawn({
            let parsed_contents = parsed_contents.clone();
            async move {
                while let Some(new_contents) = tracker.next().await {
                    if Arc::strong_count(&parsed_contents) == 1 {
                        // We're no longer being observed. Stop polling.
                        break;
                    }

                    if !new_contents.trim().is_empty() {
                        let Some(new_contents) =
                            serde_json_lenient::from_str::<U>(&new_contents).log_err()
                        else {
                            continue;
                        };
                        let Some(new_contents) = new_contents.try_into().log_err() else {
                            continue;
                        };
                        let mut contents = parsed_contents.write();
                        if *contents != new_contents {
                            *contents = new_contents;
                            if notification_outlet.unbounded_send(()).is_err() {
                                // Whoever cared about contents is not around anymore.
                                break;
>>>>>>> 48417866
                            }
                        }
                    }
                }
<<<<<<< HEAD
            })
            .detach_and_log_err(cx);
        Self { parsed_contents }
=======
                anyhow::Ok(())
            }
        })
        .detach_and_log_err(cx);
        Self {
            parsed_contents: Default::default(),
        }
>>>>>>> 48417866
    }
}

impl StaticSource {
    /// Initializes the static source, reacting on tasks config changes.
    pub fn new(tasks: TrackedFile<TaskTemplates>) -> Self {
        Self { tasks }
    }
    /// Returns current list of tasks
    pub fn tasks_to_schedule(&self) -> TaskTemplates {
        self.tasks.parsed_contents.read().clone()
    }
}<|MERGE_RESOLUTION|>--- conflicted
+++ resolved
@@ -74,36 +74,6 @@
         T: Default + Send,
     {
         let parsed_contents: Arc<RwLock<T>> = Arc::default();
-<<<<<<< HEAD
-        cx.background_executor()
-            .spawn({
-                let parsed_contents = parsed_contents.clone();
-
-                async move {
-                    while let Some(new_contents) = tracker.next().await {
-                        if Arc::strong_count(&parsed_contents) == 1 {
-                            // We're no longer being observed. Stop polling.
-                            break;
-                        }
-
-                        if !new_contents.trim().is_empty() {
-                            let Some(new_contents) =
-                                serde_json_lenient::from_str::<U>(&new_contents).log_err()
-                            else {
-                                continue;
-                            };
-                            let Some(new_contents) = new_contents.try_into().log_err() else {
-                                continue;
-                            };
-
-                            let mut contents = parsed_contents.write();
-                            if *contents != new_contents {
-                                *contents = new_contents;
-                                if notification_outlet.unbounded_send(()).is_err() {
-                                    // Whoever cared about contents is not around anymore.
-                                    break;
-                                }
-=======
         cx.background_spawn({
             let parsed_contents = parsed_contents.clone();
             async move {
@@ -128,16 +98,10 @@
                             if notification_outlet.unbounded_send(()).is_err() {
                                 // Whoever cared about contents is not around anymore.
                                 break;
->>>>>>> 48417866
                             }
                         }
                     }
                 }
-<<<<<<< HEAD
-            })
-            .detach_and_log_err(cx);
-        Self { parsed_contents }
-=======
                 anyhow::Ok(())
             }
         })
@@ -145,7 +109,6 @@
         Self {
             parsed_contents: Default::default(),
         }
->>>>>>> 48417866
     }
 }
 
