pub mod extension;
pub mod registry;

use std::{path::Path, sync::Arc};

use anyhow::{Context as _, Result};
use collections::{HashMap, HashSet};
use context_server::{ContextServer, ContextServerCommand, ContextServerId};
use futures::{FutureExt as _, future::join_all};
use gpui::{App, AsyncApp, Context, Entity, EventEmitter, Subscription, Task, WeakEntity, actions};
use registry::ContextServerDescriptorRegistry;
use settings::{Settings as _, SettingsStore};
use util::ResultExt as _;

use crate::{
    project_settings::{ContextServerSettings, ProjectSettings},
    worktree_store::WorktreeStore,
};

pub fn init(cx: &mut App) {
    extension::init(cx);
}

actions!(context_server, [Restart]);

#[derive(Debug, Clone, PartialEq, Eq, Hash)]
pub enum ContextServerStatus {
    Starting,
    Running,
    Stopped,
    Error(Arc<str>),
}

impl ContextServerStatus {
    fn from_state(state: &ContextServerState) -> Self {
        match state {
            ContextServerState::Starting { .. } => ContextServerStatus::Starting,
            ContextServerState::Running { .. } => ContextServerStatus::Running,
            ContextServerState::Stopped { .. } => ContextServerStatus::Stopped,
            ContextServerState::Error { error, .. } => ContextServerStatus::Error(error.clone()),
        }
    }
}

enum ContextServerState {
    Starting {
        server: Arc<ContextServer>,
        configuration: Arc<ContextServerConfiguration>,
        _task: Task<()>,
    },
    Running {
        server: Arc<ContextServer>,
        configuration: Arc<ContextServerConfiguration>,
    },
    Stopped {
        server: Arc<ContextServer>,
        configuration: Arc<ContextServerConfiguration>,
    },
    Error {
        server: Arc<ContextServer>,
        configuration: Arc<ContextServerConfiguration>,
        error: Arc<str>,
    },
}

impl ContextServerState {
    pub fn server(&self) -> Arc<ContextServer> {
        match self {
            ContextServerState::Starting { server, .. } => server.clone(),
            ContextServerState::Running { server, .. } => server.clone(),
            ContextServerState::Stopped { server, .. } => server.clone(),
            ContextServerState::Error { server, .. } => server.clone(),
        }
    }

    pub fn configuration(&self) -> Arc<ContextServerConfiguration> {
        match self {
            ContextServerState::Starting { configuration, .. } => configuration.clone(),
            ContextServerState::Running { configuration, .. } => configuration.clone(),
            ContextServerState::Stopped { configuration, .. } => configuration.clone(),
            ContextServerState::Error { configuration, .. } => configuration.clone(),
        }
    }
}

#[derive(Debug, PartialEq, Eq)]
pub enum ContextServerConfiguration {
    Custom {
        command: ContextServerCommand,
    },
    Extension {
        command: ContextServerCommand,
        settings: serde_json::Value,
    },
}

impl ContextServerConfiguration {
    pub fn command(&self) -> &ContextServerCommand {
        match self {
            ContextServerConfiguration::Custom { command } => command,
            ContextServerConfiguration::Extension { command, .. } => command,
        }
    }

    pub async fn from_settings(
        settings: ContextServerSettings,
        id: ContextServerId,
        registry: Entity<ContextServerDescriptorRegistry>,
        worktree_store: Entity<WorktreeStore>,
        cx: &AsyncApp,
    ) -> Option<Self> {
        match settings {
            ContextServerSettings::Custom {
                enabled: _,
                command,
            } => Some(ContextServerConfiguration::Custom { command }),
            ContextServerSettings::Extension {
                enabled: _,
                settings,
            } => {
                let descriptor = cx
                    .update(|cx| registry.read(cx).context_server_descriptor(&id.0))
                    .ok()
                    .flatten()?;

                let command = descriptor.command(worktree_store, cx).await.log_err()?;

                Some(ContextServerConfiguration::Extension { command, settings })
            }
        }
    }
}

pub type ContextServerFactory =
    Box<dyn Fn(ContextServerId, Arc<ContextServerConfiguration>) -> Arc<ContextServer>>;

pub struct ContextServerStore {
    context_server_settings: HashMap<Arc<str>, ContextServerSettings>,
    servers: HashMap<ContextServerId, ContextServerState>,
    worktree_store: Entity<WorktreeStore>,
    registry: Entity<ContextServerDescriptorRegistry>,
    update_servers_task: Option<Task<Result<()>>>,
    context_server_factory: Option<ContextServerFactory>,
    needs_server_update: bool,
    _subscriptions: Vec<Subscription>,
}

pub enum Event {
    ServerStatusChanged {
        server_id: ContextServerId,
        status: ContextServerStatus,
    },
}

impl EventEmitter<Event> for ContextServerStore {}

impl ContextServerStore {
    pub fn new(worktree_store: Entity<WorktreeStore>, cx: &mut Context<Self>) -> Self {
        Self::new_internal(
            true,
            None,
            ContextServerDescriptorRegistry::default_global(cx),
            worktree_store,
            cx,
        )
    }

    #[cfg(any(test, feature = "test-support"))]
    pub fn test(
        registry: Entity<ContextServerDescriptorRegistry>,
        worktree_store: Entity<WorktreeStore>,
        cx: &mut Context<Self>,
    ) -> Self {
        Self::new_internal(false, None, registry, worktree_store, cx)
    }

    #[cfg(any(test, feature = "test-support"))]
    pub fn test_maintain_server_loop(
        context_server_factory: ContextServerFactory,
        registry: Entity<ContextServerDescriptorRegistry>,
        worktree_store: Entity<WorktreeStore>,
        cx: &mut Context<Self>,
    ) -> Self {
        Self::new_internal(
            true,
            Some(context_server_factory),
            registry,
            worktree_store,
            cx,
        )
    }

    fn new_internal(
        maintain_server_loop: bool,
        context_server_factory: Option<ContextServerFactory>,
        registry: Entity<ContextServerDescriptorRegistry>,
        worktree_store: Entity<WorktreeStore>,
        cx: &mut Context<Self>,
    ) -> Self {
        let subscriptions = if maintain_server_loop {
            vec![
                cx.observe(&registry, |this, _registry, cx| {
                    this.available_context_servers_changed(cx);
                }),
                cx.observe_global::<SettingsStore>(|this, cx| {
                    let settings = Self::resolve_context_server_settings(&this.worktree_store, cx);
                    if &this.context_server_settings == settings {
                        return;
                    }
                    this.context_server_settings = settings.clone();
                    this.available_context_servers_changed(cx);
                }),
            ]
        } else {
            Vec::new()
        };

        let mut this = Self {
            _subscriptions: subscriptions,
            context_server_settings: Self::resolve_context_server_settings(&worktree_store, cx)
                .clone(),
            worktree_store,
            registry,
            needs_server_update: false,
            servers: HashMap::default(),
            update_servers_task: None,
            context_server_factory,
        };
        if maintain_server_loop {
            this.available_context_servers_changed(cx);
        }
        this
    }

    pub fn get_server(&self, id: &ContextServerId) -> Option<Arc<ContextServer>> {
        self.servers.get(id).map(|state| state.server())
    }

    pub fn get_running_server(&self, id: &ContextServerId) -> Option<Arc<ContextServer>> {
        if let Some(ContextServerState::Running { server, .. }) = self.servers.get(id) {
            Some(server.clone())
        } else {
            None
        }
    }

    pub fn status_for_server(&self, id: &ContextServerId) -> Option<ContextServerStatus> {
        self.servers.get(id).map(ContextServerStatus::from_state)
    }

    pub fn configuration_for_server(
        &self,
        id: &ContextServerId,
    ) -> Option<Arc<ContextServerConfiguration>> {
        self.servers.get(id).map(|state| state.configuration())
    }

    pub fn all_server_ids(&self) -> Vec<ContextServerId> {
        self.servers.keys().cloned().collect()
    }

    pub fn running_servers(&self) -> Vec<Arc<ContextServer>> {
        self.servers
            .values()
            .filter_map(|state| {
                if let ContextServerState::Running { server, .. } = state {
                    Some(server.clone())
                } else {
                    None
                }
            })
            .collect()
    }

    pub fn start_server(&mut self, server: Arc<ContextServer>, cx: &mut Context<Self>) {
        cx.spawn(async move |this, cx| {
            let this = this.upgrade().context("Context server store dropped")?;
            let settings = this
<<<<<<< HEAD
                .update(cx, |this, cx| {
                    this.context_server_settings(cx)
                        .get(&server.id().0)
                        .cloned()
=======
                .update(cx, |this, _| {
                    this.context_server_settings.get(&server.id().0).cloned()
>>>>>>> 7c4da373
                })
                .ok()
                .flatten()
                .context("Failed to get context server settings")?;

            if !settings.enabled() {
                return Ok(());
            }

            let (registry, worktree_store) = this.update(cx, |this, _| {
                (this.registry.clone(), this.worktree_store.clone())
            })?;
            let configuration = ContextServerConfiguration::from_settings(
                settings,
                server.id(),
                registry,
                worktree_store,
                cx,
            )
            .await
            .context("Failed to create context server configuration")?;

            this.update(cx, |this, cx| {
                this.run_server(server, Arc::new(configuration), cx)
            })
        })
        .detach_and_log_err(cx);
    }

    pub fn stop_server(&mut self, id: &ContextServerId, cx: &mut Context<Self>) -> Result<()> {
        if matches!(
            self.servers.get(id),
            Some(ContextServerState::Stopped { .. })
        ) {
            return Ok(());
        }

        let state = self
            .servers
            .remove(id)
            .context("Context server not found")?;

        let server = state.server();
        let configuration = state.configuration();
        let mut result = Ok(());
        if let ContextServerState::Running { server, .. } = &state {
            result = server.stop();
        }
        drop(state);

        self.update_server_state(
            id.clone(),
            ContextServerState::Stopped {
                configuration,
                server,
            },
            cx,
        );

        result
    }

    pub fn restart_server(&mut self, id: &ContextServerId, cx: &mut Context<Self>) -> Result<()> {
        if let Some(state) = self.servers.get(&id) {
            let configuration = state.configuration();

            self.stop_server(&state.server().id(), cx)?;
            let new_server = self.create_context_server(id.clone(), configuration.clone())?;
            self.run_server(new_server, configuration, cx);
        }
        Ok(())
    }

    fn run_server(
        &mut self,
        server: Arc<ContextServer>,
        configuration: Arc<ContextServerConfiguration>,
        cx: &mut Context<Self>,
    ) {
        let id = server.id();
        if matches!(
            self.servers.get(&id),
            Some(ContextServerState::Starting { .. } | ContextServerState::Running { .. })
        ) {
            self.stop_server(&id, cx).log_err();
        }

        let task = cx.spawn({
            let id = server.id();
            let server = server.clone();
            let configuration = configuration.clone();
            async move |this, cx| {
                match server.clone().start(&cx).await {
                    Ok(_) => {
                        log::info!("Started {} context server", id);
                        debug_assert!(server.client().is_some());

                        this.update(cx, |this, cx| {
                            this.update_server_state(
                                id.clone(),
                                ContextServerState::Running {
                                    server,
                                    configuration,
                                },
                                cx,
                            )
                        })
                        .log_err()
                    }
                    Err(err) => {
                        log::error!("{} context server failed to start: {}", id, err);
                        this.update(cx, |this, cx| {
                            this.update_server_state(
                                id.clone(),
                                ContextServerState::Error {
                                    configuration,
                                    server,
                                    error: err.to_string().into(),
                                },
                                cx,
                            )
                        })
                        .log_err()
                    }
                };
            }
        });

        self.update_server_state(
            id.clone(),
            ContextServerState::Starting {
                configuration,
                _task: task,
                server,
            },
            cx,
        );
    }

    fn remove_server(&mut self, id: &ContextServerId, cx: &mut Context<Self>) -> Result<()> {
        let state = self
            .servers
            .remove(id)
            .context("Context server not found")?;
        drop(state);
        cx.emit(Event::ServerStatusChanged {
            server_id: id.clone(),
            status: ContextServerStatus::Stopped,
        });
        Ok(())
    }

    fn create_context_server(
        &self,
        id: ContextServerId,
        configuration: Arc<ContextServerConfiguration>,
    ) -> Result<Arc<ContextServer>> {
        if let Some(factory) = self.context_server_factory.as_ref() {
            Ok(factory(id, configuration))
        } else {
            Ok(Arc::new(ContextServer::stdio(
                id,
                configuration.command().clone(),
            )))
        }
    }

<<<<<<< HEAD
    fn context_server_settings<'a>(
        &'a self,
        cx: &'a App,
    ) -> &'a HashMap<Arc<str>, ContextServerSettings> {
        let location = self
            .worktree_store
=======
    fn resolve_context_server_settings<'a>(
        worktree_store: &'a Entity<WorktreeStore>,
        cx: &'a App,
    ) -> &'a HashMap<Arc<str>, ContextServerSettings> {
        let location = worktree_store
>>>>>>> 7c4da373
            .read(cx)
            .visible_worktrees(cx)
            .next()
            .map(|worktree| settings::SettingsLocation {
                worktree_id: worktree.read(cx).id(),
                path: Path::new(""),
            });
        &ProjectSettings::get(location, cx).context_servers
    }

    fn update_server_state(
        &mut self,
        id: ContextServerId,
        state: ContextServerState,
        cx: &mut Context<Self>,
    ) {
        let status = ContextServerStatus::from_state(&state);
        self.servers.insert(id.clone(), state);
        cx.emit(Event::ServerStatusChanged {
            server_id: id,
            status,
        });
    }

    fn available_context_servers_changed(&mut self, cx: &mut Context<Self>) {
        if self.update_servers_task.is_some() {
            self.needs_server_update = true;
        } else {
            self.needs_server_update = false;
            self.update_servers_task = Some(cx.spawn(async move |this, cx| {
                if let Err(err) = Self::maintain_servers(this.clone(), cx).await {
                    log::error!("Error maintaining context servers: {}", err);
                }

                this.update(cx, |this, cx| {
                    this.update_servers_task.take();
                    if this.needs_server_update {
                        this.available_context_servers_changed(cx);
                    }
                })?;

                Ok(())
            }));
        }
    }

    async fn maintain_servers(this: WeakEntity<Self>, cx: &mut AsyncApp) -> Result<()> {
<<<<<<< HEAD
        let (mut configured_servers, registry, worktree_store) = this.update(cx, |this, cx| {
            (
                this.context_server_settings(cx).clone(),
=======
        let (mut configured_servers, registry, worktree_store) = this.update(cx, |this, _| {
            (
                this.context_server_settings.clone(),
>>>>>>> 7c4da373
                this.registry.clone(),
                this.worktree_store.clone(),
            )
        })?;

        for (id, _) in
            registry.read_with(cx, |registry, _| registry.context_server_descriptors())?
        {
            configured_servers
                .entry(id)
                .or_insert(ContextServerSettings::default_extension());
        }

        let (enabled_servers, disabled_servers): (HashMap<_, _>, HashMap<_, _>) =
            configured_servers
                .into_iter()
                .partition(|(_, settings)| settings.enabled());

        let configured_servers = join_all(enabled_servers.into_iter().map(|(id, settings)| {
            let id = ContextServerId(id);
            ContextServerConfiguration::from_settings(
                settings,
                id.clone(),
                registry.clone(),
                worktree_store.clone(),
                cx,
            )
            .map(|config| (id, config))
        }))
        .await
        .into_iter()
        .filter_map(|(id, config)| config.map(|config| (id, config)))
        .collect::<HashMap<_, _>>();

        let mut servers_to_start = Vec::new();
        let mut servers_to_remove = HashSet::default();
        let mut servers_to_stop = HashSet::default();

        this.update(cx, |this, _cx| {
            for server_id in this.servers.keys() {
                // All servers that are not in desired_servers should be removed from the store.
                // This can happen if the user removed a server from the context server settings.
                if !configured_servers.contains_key(&server_id) {
                    if disabled_servers.contains_key(&server_id.0) {
                        servers_to_stop.insert(server_id.clone());
                    } else {
                        servers_to_remove.insert(server_id.clone());
                    }
                }
            }

            for (id, config) in configured_servers {
                let state = this.servers.get(&id);
                let is_stopped = matches!(state, Some(ContextServerState::Stopped { .. }));
                let existing_config = state.as_ref().map(|state| state.configuration());
                if existing_config.as_deref() != Some(&config) || is_stopped {
                    let config = Arc::new(config);
                    if let Some(server) = this
                        .create_context_server(id.clone(), config.clone())
                        .log_err()
                    {
                        servers_to_start.push((server, config));
                        if this.servers.contains_key(&id) {
                            servers_to_stop.insert(id);
                        }
                    }
                }
            }
        })?;

        this.update(cx, |this, cx| {
            for id in servers_to_stop {
                this.stop_server(&id, cx)?;
            }
            for id in servers_to_remove {
                this.remove_server(&id, cx)?;
            }
            for (server, config) in servers_to_start {
                this.run_server(server, config, cx);
            }
            anyhow::Ok(())
        })?
    }
}

#[cfg(test)]
mod tests {
    use super::*;
    use crate::{
        FakeFs, Project, context_server_store::registry::ContextServerDescriptor,
        project_settings::ProjectSettings,
    };
    use context_server::test::create_fake_transport;
    use gpui::{AppContext, TestAppContext, UpdateGlobal as _};
    use serde_json::json;
    use std::{cell::RefCell, rc::Rc};
    use util::path;

    #[gpui::test]
    async fn test_context_server_status(cx: &mut TestAppContext) {
        const SERVER_1_ID: &'static str = "mcp-1";
        const SERVER_2_ID: &'static str = "mcp-2";

        let (_fs, project) = setup_context_server_test(
            cx,
            json!({"code.rs": ""}),
            vec![
                (SERVER_1_ID.into(), dummy_server_settings()),
                (SERVER_2_ID.into(), dummy_server_settings()),
            ],
        )
        .await;

        let registry = cx.new(|_| ContextServerDescriptorRegistry::new());
        let store = cx.new(|cx| {
            ContextServerStore::test(registry.clone(), project.read(cx).worktree_store(), cx)
        });

        let server_1_id = ContextServerId(SERVER_1_ID.into());
        let server_2_id = ContextServerId(SERVER_2_ID.into());

        let server_1 = Arc::new(ContextServer::new(
            server_1_id.clone(),
            Arc::new(create_fake_transport(SERVER_1_ID, cx.executor())),
        ));
        let server_2 = Arc::new(ContextServer::new(
            server_2_id.clone(),
            Arc::new(create_fake_transport(SERVER_2_ID, cx.executor())),
        ));

        store.update(cx, |store, cx| store.start_server(server_1, cx));

        cx.run_until_parked();

        cx.update(|cx| {
            assert_eq!(
                store.read(cx).status_for_server(&server_1_id),
                Some(ContextServerStatus::Running)
            );
            assert_eq!(store.read(cx).status_for_server(&server_2_id), None);
        });

        store.update(cx, |store, cx| store.start_server(server_2.clone(), cx));

        cx.run_until_parked();

        cx.update(|cx| {
            assert_eq!(
                store.read(cx).status_for_server(&server_1_id),
                Some(ContextServerStatus::Running)
            );
            assert_eq!(
                store.read(cx).status_for_server(&server_2_id),
                Some(ContextServerStatus::Running)
            );
        });

        store
            .update(cx, |store, cx| store.stop_server(&server_2_id, cx))
            .unwrap();

        cx.update(|cx| {
            assert_eq!(
                store.read(cx).status_for_server(&server_1_id),
                Some(ContextServerStatus::Running)
            );
            assert_eq!(
                store.read(cx).status_for_server(&server_2_id),
                Some(ContextServerStatus::Stopped)
            );
        });
    }

    #[gpui::test]
    async fn test_context_server_status_events(cx: &mut TestAppContext) {
        const SERVER_1_ID: &'static str = "mcp-1";
        const SERVER_2_ID: &'static str = "mcp-2";

        let (_fs, project) = setup_context_server_test(
            cx,
            json!({"code.rs": ""}),
            vec![
                (SERVER_1_ID.into(), dummy_server_settings()),
                (SERVER_2_ID.into(), dummy_server_settings()),
            ],
        )
        .await;

        let registry = cx.new(|_| ContextServerDescriptorRegistry::new());
        let store = cx.new(|cx| {
            ContextServerStore::test(registry.clone(), project.read(cx).worktree_store(), cx)
        });

        let server_1_id = ContextServerId(SERVER_1_ID.into());
        let server_2_id = ContextServerId(SERVER_2_ID.into());

        let server_1 = Arc::new(ContextServer::new(
            server_1_id.clone(),
            Arc::new(create_fake_transport(SERVER_1_ID, cx.executor())),
        ));
        let server_2 = Arc::new(ContextServer::new(
            server_2_id.clone(),
            Arc::new(create_fake_transport(SERVER_2_ID, cx.executor())),
        ));

        let _server_events = assert_server_events(
            &store,
            vec![
                (server_1_id.clone(), ContextServerStatus::Starting),
                (server_1_id.clone(), ContextServerStatus::Running),
                (server_2_id.clone(), ContextServerStatus::Starting),
                (server_2_id.clone(), ContextServerStatus::Running),
                (server_2_id.clone(), ContextServerStatus::Stopped),
            ],
            cx,
        );

        store.update(cx, |store, cx| store.start_server(server_1, cx));

        cx.run_until_parked();

        store.update(cx, |store, cx| store.start_server(server_2.clone(), cx));

        cx.run_until_parked();

        store
            .update(cx, |store, cx| store.stop_server(&server_2_id, cx))
            .unwrap();
    }

    #[gpui::test(iterations = 25)]
    async fn test_context_server_concurrent_starts(cx: &mut TestAppContext) {
        const SERVER_1_ID: &'static str = "mcp-1";

        let (_fs, project) = setup_context_server_test(
            cx,
            json!({"code.rs": ""}),
            vec![(SERVER_1_ID.into(), dummy_server_settings())],
        )
        .await;

        let registry = cx.new(|_| ContextServerDescriptorRegistry::new());
        let store = cx.new(|cx| {
            ContextServerStore::test(registry.clone(), project.read(cx).worktree_store(), cx)
        });

        let server_id = ContextServerId(SERVER_1_ID.into());

        let server_with_same_id_1 = Arc::new(ContextServer::new(
            server_id.clone(),
            Arc::new(create_fake_transport(SERVER_1_ID, cx.executor())),
        ));
        let server_with_same_id_2 = Arc::new(ContextServer::new(
            server_id.clone(),
            Arc::new(create_fake_transport(SERVER_1_ID, cx.executor())),
        ));

        // If we start another server with the same id, we should report that we stopped the previous one
        let _server_events = assert_server_events(
            &store,
            vec![
                (server_id.clone(), ContextServerStatus::Starting),
                (server_id.clone(), ContextServerStatus::Stopped),
                (server_id.clone(), ContextServerStatus::Starting),
                (server_id.clone(), ContextServerStatus::Running),
            ],
            cx,
        );

        store.update(cx, |store, cx| {
            store.start_server(server_with_same_id_1.clone(), cx)
        });
        store.update(cx, |store, cx| {
            store.start_server(server_with_same_id_2.clone(), cx)
        });

        cx.run_until_parked();

        cx.update(|cx| {
            assert_eq!(
                store.read(cx).status_for_server(&server_id),
                Some(ContextServerStatus::Running)
            );
        });
    }

    #[gpui::test]
    async fn test_context_server_maintain_servers_loop(cx: &mut TestAppContext) {
        const SERVER_1_ID: &'static str = "mcp-1";
        const SERVER_2_ID: &'static str = "mcp-2";

        let server_1_id = ContextServerId(SERVER_1_ID.into());
        let server_2_id = ContextServerId(SERVER_2_ID.into());

        let fake_descriptor_1 = Arc::new(FakeContextServerDescriptor::new(SERVER_1_ID));

        let (_fs, project) = setup_context_server_test(
            cx,
            json!({"code.rs": ""}),
            vec![(
                SERVER_1_ID.into(),
                ContextServerSettings::Extension {
                    enabled: true,
                    settings: json!({
                        "somevalue": true
                    }),
                },
            )],
        )
        .await;

        let executor = cx.executor();
        let registry = cx.new(|_| {
            let mut registry = ContextServerDescriptorRegistry::new();
            registry.register_context_server_descriptor(SERVER_1_ID.into(), fake_descriptor_1);
            registry
        });
        let store = cx.new(|cx| {
            ContextServerStore::test_maintain_server_loop(
                Box::new(move |id, _| {
                    Arc::new(ContextServer::new(
                        id.clone(),
                        Arc::new(create_fake_transport(id.0.to_string(), executor.clone())),
                    ))
                }),
                registry.clone(),
                project.read(cx).worktree_store(),
                cx,
            )
        });

        // Ensure that mcp-1 starts up
        {
            let _server_events = assert_server_events(
                &store,
                vec![
                    (server_1_id.clone(), ContextServerStatus::Starting),
                    (server_1_id.clone(), ContextServerStatus::Running),
                ],
                cx,
            );
            cx.run_until_parked();
        }

        // Ensure that mcp-1 is restarted when the configuration was changed
        {
            let _server_events = assert_server_events(
                &store,
                vec![
                    (server_1_id.clone(), ContextServerStatus::Stopped),
                    (server_1_id.clone(), ContextServerStatus::Starting),
                    (server_1_id.clone(), ContextServerStatus::Running),
                ],
                cx,
            );
            set_context_server_configuration(
                vec![(
                    server_1_id.0.clone(),
                    ContextServerSettings::Extension {
                        enabled: true,
                        settings: json!({
                            "somevalue": false
                        }),
                    },
                )],
                cx,
            );

            cx.run_until_parked();
        }

        // Ensure that mcp-1 is not restarted when the configuration was not changed
        {
            let _server_events = assert_server_events(&store, vec![], cx);
            set_context_server_configuration(
                vec![(
                    server_1_id.0.clone(),
                    ContextServerSettings::Extension {
                        enabled: true,
                        settings: json!({
                            "somevalue": false
                        }),
                    },
                )],
                cx,
            );

            cx.run_until_parked();
        }

        // Ensure that mcp-2 is started once it is added to the settings
        {
            let _server_events = assert_server_events(
                &store,
                vec![
                    (server_2_id.clone(), ContextServerStatus::Starting),
                    (server_2_id.clone(), ContextServerStatus::Running),
                ],
                cx,
            );
            set_context_server_configuration(
                vec![
                    (
                        server_1_id.0.clone(),
                        ContextServerSettings::Extension {
                            enabled: true,
                            settings: json!({
<<<<<<< HEAD
=======
                                "somevalue": false
                            }),
                        },
                    ),
                    (
                        server_2_id.0.clone(),
                        ContextServerSettings::Custom {
                            enabled: true,
                            command: ContextServerCommand {
                                path: "somebinary".to_string(),
                                args: vec!["arg".to_string()],
                                env: None,
                            },
                        },
                    ),
                ],
                cx,
            );

            cx.run_until_parked();
        }

        // Ensure that mcp-2 is restarted once the args have changed
        {
            let _server_events = assert_server_events(
                &store,
                vec![
                    (server_2_id.clone(), ContextServerStatus::Stopped),
                    (server_2_id.clone(), ContextServerStatus::Starting),
                    (server_2_id.clone(), ContextServerStatus::Running),
                ],
                cx,
            );
            set_context_server_configuration(
                vec![
                    (
                        server_1_id.0.clone(),
                        ContextServerSettings::Extension {
                            enabled: true,
                            settings: json!({
>>>>>>> 7c4da373
                                "somevalue": false
                            }),
                        },
                    ),
                    (
                        server_2_id.0.clone(),
                        ContextServerSettings::Custom {
                            enabled: true,
                            command: ContextServerCommand {
                                path: "somebinary".to_string(),
<<<<<<< HEAD
                                args: vec!["arg".to_string()],
                                env: None,
                            },
                        },
                    ),
                ],
                cx,
            );

            cx.run_until_parked();
        }

        // Ensure that mcp-2 is restarted once the args have changed
        {
            let _server_events = assert_server_events(
                &store,
                vec![
                    (server_2_id.clone(), ContextServerStatus::Stopped),
                    (server_2_id.clone(), ContextServerStatus::Starting),
                    (server_2_id.clone(), ContextServerStatus::Running),
                ],
                cx,
            );
            set_context_server_configuration(
                vec![
                    (
                        server_1_id.0.clone(),
                        ContextServerSettings::Extension {
                            enabled: true,
                            settings: json!({
                                "somevalue": false
                            }),
                        },
                    ),
                    (
                        server_2_id.0.clone(),
                        ContextServerSettings::Custom {
                            enabled: true,
                            command: ContextServerCommand {
                                path: "somebinary".to_string(),
=======
>>>>>>> 7c4da373
                                args: vec!["anotherArg".to_string()],
                                env: None,
                            },
                        },
                    ),
                ],
                cx,
            );

            cx.run_until_parked();
        }

        // Ensure that mcp-2 is removed once it is removed from the settings
        {
            let _server_events = assert_server_events(
                &store,
                vec![(server_2_id.clone(), ContextServerStatus::Stopped)],
                cx,
            );
            set_context_server_configuration(
                vec![(
                    server_1_id.0.clone(),
                    ContextServerSettings::Extension {
                        enabled: true,
                        settings: json!({
                            "somevalue": false
                        }),
                    },
                )],
                cx,
            );

            cx.run_until_parked();

            cx.update(|cx| {
                assert_eq!(store.read(cx).status_for_server(&server_2_id), None);
            });
        }

        // Ensure that nothing happens if the settings do not change
        {
            let _server_events = assert_server_events(&store, vec![], cx);
            set_context_server_configuration(
                vec![(
                    server_1_id.0.clone(),
                    ContextServerSettings::Extension {
                        enabled: true,
                        settings: json!({
                            "somevalue": false
                        }),
                    },
                )],
                cx,
            );

            cx.run_until_parked();

            cx.update(|cx| {
                assert_eq!(
                    store.read(cx).status_for_server(&server_1_id),
                    Some(ContextServerStatus::Running)
                );
                assert_eq!(store.read(cx).status_for_server(&server_2_id), None);
            });
        }
    }

    #[gpui::test]
    async fn test_context_server_enabled_disabled(cx: &mut TestAppContext) {
        const SERVER_1_ID: &'static str = "mcp-1";

        let server_1_id = ContextServerId(SERVER_1_ID.into());

        let (_fs, project) = setup_context_server_test(
            cx,
            json!({"code.rs": ""}),
            vec![(
                SERVER_1_ID.into(),
                ContextServerSettings::Custom {
                    enabled: true,
                    command: ContextServerCommand {
                        path: "somebinary".to_string(),
                        args: vec!["arg".to_string()],
                        env: None,
                    },
                },
            )],
        )
        .await;

        let executor = cx.executor();
        let registry = cx.new(|_| ContextServerDescriptorRegistry::new());
        let store = cx.new(|cx| {
            ContextServerStore::test_maintain_server_loop(
                Box::new(move |id, _| {
                    Arc::new(ContextServer::new(
                        id.clone(),
                        Arc::new(create_fake_transport(id.0.to_string(), executor.clone())),
                    ))
                }),
                registry.clone(),
                project.read(cx).worktree_store(),
                cx,
            )
        });

        // Ensure that mcp-1 starts up
        {
            let _server_events = assert_server_events(
                &store,
                vec![
                    (server_1_id.clone(), ContextServerStatus::Starting),
                    (server_1_id.clone(), ContextServerStatus::Running),
                ],
                cx,
            );
            cx.run_until_parked();
        }

        // Ensure that mcp-1 is stopped once it is disabled.
        {
            let _server_events = assert_server_events(
                &store,
                vec![(server_1_id.clone(), ContextServerStatus::Stopped)],
                cx,
            );
            set_context_server_configuration(
                vec![(
                    server_1_id.0.clone(),
                    ContextServerSettings::Custom {
                        enabled: false,
                        command: ContextServerCommand {
                            path: "somebinary".to_string(),
                            args: vec!["arg".to_string()],
                            env: None,
                        },
                    },
                )],
                cx,
            );

            cx.run_until_parked();
        }

        // Ensure that mcp-1 is started once it is enabled again.
        {
            let _server_events = assert_server_events(
                &store,
                vec![
                    (server_1_id.clone(), ContextServerStatus::Starting),
                    (server_1_id.clone(), ContextServerStatus::Running),
                ],
                cx,
            );
            set_context_server_configuration(
                vec![(
                    server_1_id.0.clone(),
                    ContextServerSettings::Custom {
                        enabled: true,
                        command: ContextServerCommand {
                            path: "somebinary".to_string(),
                            args: vec!["arg".to_string()],
                            env: None,
                        },
                    },
                )],
                cx,
            );

            cx.run_until_parked();
        }
    }

    #[gpui::test]
    async fn test_context_server_enabled_disabled(cx: &mut TestAppContext) {
        const SERVER_1_ID: &'static str = "mcp-1";

        let server_1_id = ContextServerId(SERVER_1_ID.into());

        let (_fs, project) = setup_context_server_test(
            cx,
            json!({"code.rs": ""}),
            vec![(
                SERVER_1_ID.into(),
                ContextServerSettings::Custom {
                    enabled: true,
                    command: ContextServerCommand {
                        path: "somebinary".to_string(),
                        args: vec!["arg".to_string()],
                        env: None,
                    },
                },
            )],
        )
        .await;

        let executor = cx.executor();
        let registry = cx.new(|_| ContextServerDescriptorRegistry::new());
        let store = cx.new(|cx| {
            ContextServerStore::test_maintain_server_loop(
                Box::new(move |id, _| {
                    Arc::new(ContextServer::new(
                        id.clone(),
                        Arc::new(create_fake_transport(id.0.to_string(), executor.clone())),
                    ))
                }),
                registry.clone(),
                project.read(cx).worktree_store(),
                cx,
            )
        });

        // Ensure that mcp-1 starts up
        {
            let _server_events = assert_server_events(
                &store,
                vec![
                    (server_1_id.clone(), ContextServerStatus::Starting),
                    (server_1_id.clone(), ContextServerStatus::Running),
                ],
                cx,
            );
            cx.run_until_parked();
        }

        // Ensure that mcp-1 is stopped once it is disabled.
        {
            let _server_events = assert_server_events(
                &store,
                vec![(server_1_id.clone(), ContextServerStatus::Stopped)],
                cx,
            );
            set_context_server_configuration(
                vec![(
                    server_1_id.0.clone(),
                    ContextServerSettings::Custom {
                        enabled: false,
                        command: ContextServerCommand {
                            path: "somebinary".to_string(),
                            args: vec!["arg".to_string()],
                            env: None,
                        },
                    },
                )],
                cx,
            );

            cx.run_until_parked();
        }

        // Ensure that mcp-1 is started once it is enabled again.
        {
            let _server_events = assert_server_events(
                &store,
                vec![
                    (server_1_id.clone(), ContextServerStatus::Starting),
                    (server_1_id.clone(), ContextServerStatus::Running),
                ],
                cx,
            );
            set_context_server_configuration(
                vec![(
                    server_1_id.0.clone(),
                    ContextServerSettings::Custom {
                        enabled: true,
                        command: ContextServerCommand {
                            path: "somebinary".to_string(),
                            args: vec!["arg".to_string()],
                            env: None,
                        },
                    },
                )],
                cx,
            );

            cx.run_until_parked();
        }
    }

    fn set_context_server_configuration(
        context_servers: Vec<(Arc<str>, ContextServerSettings)>,
        cx: &mut TestAppContext,
    ) {
        cx.update(|cx| {
            SettingsStore::update_global(cx, |store, cx| {
                let mut settings = ProjectSettings::default();
                for (id, config) in context_servers {
                    settings.context_servers.insert(id, config);
                }
                store
                    .set_user_settings(&serde_json::to_string(&settings).unwrap(), cx)
                    .unwrap();
            })
        });
    }

    struct ServerEvents {
        received_event_count: Rc<RefCell<usize>>,
        expected_event_count: usize,
        _subscription: Subscription,
    }

    impl Drop for ServerEvents {
        fn drop(&mut self) {
            let actual_event_count = *self.received_event_count.borrow();
            assert_eq!(
                actual_event_count, self.expected_event_count,
                "
                Expected to receive {} context server store events, but received {} events",
                self.expected_event_count, actual_event_count
            );
        }
    }

    fn dummy_server_settings() -> ContextServerSettings {
        ContextServerSettings::Custom {
            enabled: true,
            command: ContextServerCommand {
                path: "somebinary".to_string(),
                args: vec!["arg".to_string()],
                env: None,
            },
        }
    }

    fn assert_server_events(
        store: &Entity<ContextServerStore>,
        expected_events: Vec<(ContextServerId, ContextServerStatus)>,
        cx: &mut TestAppContext,
    ) -> ServerEvents {
        cx.update(|cx| {
            let mut ix = 0;
            let received_event_count = Rc::new(RefCell::new(0));
            let expected_event_count = expected_events.len();
            let subscription = cx.subscribe(store, {
                let received_event_count = received_event_count.clone();
                move |_, event, _| match event {
                    Event::ServerStatusChanged {
                        server_id: actual_server_id,
                        status: actual_status,
                    } => {
                        let (expected_server_id, expected_status) = &expected_events[ix];

                        assert_eq!(
                            actual_server_id, expected_server_id,
                            "Expected different server id at index {}",
                            ix
                        );
                        assert_eq!(
                            actual_status, expected_status,
                            "Expected different status at index {}",
                            ix
                        );
                        ix += 1;
                        *received_event_count.borrow_mut() += 1;
                    }
                }
            });
            ServerEvents {
                expected_event_count,
                received_event_count,
                _subscription: subscription,
            }
        })
    }

    async fn setup_context_server_test(
        cx: &mut TestAppContext,
        files: serde_json::Value,
        context_server_configurations: Vec<(Arc<str>, ContextServerSettings)>,
    ) -> (Arc<FakeFs>, Entity<Project>) {
        cx.update(|cx| {
            let settings_store = SettingsStore::test(cx);
            cx.set_global(settings_store);
            Project::init_settings(cx);
            let mut settings = ProjectSettings::get_global(cx).clone();
            for (id, config) in context_server_configurations {
                settings.context_servers.insert(id, config);
            }
            ProjectSettings::override_global(settings, cx);
        });

        let fs = FakeFs::new(cx.executor());
        fs.insert_tree(path!("/test"), files).await;
        let project = Project::test(fs.clone(), [path!("/test").as_ref()], cx).await;

        (fs, project)
    }

    struct FakeContextServerDescriptor {
        path: String,
    }

    impl FakeContextServerDescriptor {
        fn new(path: impl Into<String>) -> Self {
            Self { path: path.into() }
        }
    }

    impl ContextServerDescriptor for FakeContextServerDescriptor {
        fn command(
            &self,
            _worktree_store: Entity<WorktreeStore>,
            _cx: &AsyncApp,
        ) -> Task<Result<ContextServerCommand>> {
            Task::ready(Ok(ContextServerCommand {
                path: self.path.clone(),
                args: vec!["arg1".to_string(), "arg2".to_string()],
                env: None,
            }))
        }

        fn configuration(
            &self,
            _worktree_store: Entity<WorktreeStore>,
            _cx: &AsyncApp,
        ) -> Task<Result<Option<::extension::ContextServerConfiguration>>> {
            Task::ready(Ok(None))
        }
    }
}<|MERGE_RESOLUTION|>--- conflicted
+++ resolved
@@ -276,15 +276,8 @@
         cx.spawn(async move |this, cx| {
             let this = this.upgrade().context("Context server store dropped")?;
             let settings = this
-<<<<<<< HEAD
-                .update(cx, |this, cx| {
-                    this.context_server_settings(cx)
-                        .get(&server.id().0)
-                        .cloned()
-=======
                 .update(cx, |this, _| {
                     this.context_server_settings.get(&server.id().0).cloned()
->>>>>>> 7c4da373
                 })
                 .ok()
                 .flatten()
@@ -452,20 +445,11 @@
         }
     }
 
-<<<<<<< HEAD
-    fn context_server_settings<'a>(
-        &'a self,
-        cx: &'a App,
-    ) -> &'a HashMap<Arc<str>, ContextServerSettings> {
-        let location = self
-            .worktree_store
-=======
     fn resolve_context_server_settings<'a>(
         worktree_store: &'a Entity<WorktreeStore>,
         cx: &'a App,
     ) -> &'a HashMap<Arc<str>, ContextServerSettings> {
         let location = worktree_store
->>>>>>> 7c4da373
             .read(cx)
             .visible_worktrees(cx)
             .next()
@@ -513,15 +497,9 @@
     }
 
     async fn maintain_servers(this: WeakEntity<Self>, cx: &mut AsyncApp) -> Result<()> {
-<<<<<<< HEAD
-        let (mut configured_servers, registry, worktree_store) = this.update(cx, |this, cx| {
-            (
-                this.context_server_settings(cx).clone(),
-=======
         let (mut configured_servers, registry, worktree_store) = this.update(cx, |this, _| {
             (
                 this.context_server_settings.clone(),
->>>>>>> 7c4da373
                 this.registry.clone(),
                 this.worktree_store.clone(),
             )
@@ -929,8 +907,6 @@
                         ContextServerSettings::Extension {
                             enabled: true,
                             settings: json!({
-<<<<<<< HEAD
-=======
                                 "somevalue": false
                             }),
                         },
@@ -941,48 +917,6 @@
                             enabled: true,
                             command: ContextServerCommand {
                                 path: "somebinary".to_string(),
-                                args: vec!["arg".to_string()],
-                                env: None,
-                            },
-                        },
-                    ),
-                ],
-                cx,
-            );
-
-            cx.run_until_parked();
-        }
-
-        // Ensure that mcp-2 is restarted once the args have changed
-        {
-            let _server_events = assert_server_events(
-                &store,
-                vec![
-                    (server_2_id.clone(), ContextServerStatus::Stopped),
-                    (server_2_id.clone(), ContextServerStatus::Starting),
-                    (server_2_id.clone(), ContextServerStatus::Running),
-                ],
-                cx,
-            );
-            set_context_server_configuration(
-                vec![
-                    (
-                        server_1_id.0.clone(),
-                        ContextServerSettings::Extension {
-                            enabled: true,
-                            settings: json!({
->>>>>>> 7c4da373
-                                "somevalue": false
-                            }),
-                        },
-                    ),
-                    (
-                        server_2_id.0.clone(),
-                        ContextServerSettings::Custom {
-                            enabled: true,
-                            command: ContextServerCommand {
-                                path: "somebinary".to_string(),
-<<<<<<< HEAD
                                 args: vec!["arg".to_string()],
                                 env: None,
                             },
@@ -1023,8 +957,6 @@
                             enabled: true,
                             command: ContextServerCommand {
                                 path: "somebinary".to_string(),
-=======
->>>>>>> 7c4da373
                                 args: vec!["anotherArg".to_string()],
                                 env: None,
                             },
@@ -1089,112 +1021,6 @@
                 );
                 assert_eq!(store.read(cx).status_for_server(&server_2_id), None);
             });
-        }
-    }
-
-    #[gpui::test]
-    async fn test_context_server_enabled_disabled(cx: &mut TestAppContext) {
-        const SERVER_1_ID: &'static str = "mcp-1";
-
-        let server_1_id = ContextServerId(SERVER_1_ID.into());
-
-        let (_fs, project) = setup_context_server_test(
-            cx,
-            json!({"code.rs": ""}),
-            vec![(
-                SERVER_1_ID.into(),
-                ContextServerSettings::Custom {
-                    enabled: true,
-                    command: ContextServerCommand {
-                        path: "somebinary".to_string(),
-                        args: vec!["arg".to_string()],
-                        env: None,
-                    },
-                },
-            )],
-        )
-        .await;
-
-        let executor = cx.executor();
-        let registry = cx.new(|_| ContextServerDescriptorRegistry::new());
-        let store = cx.new(|cx| {
-            ContextServerStore::test_maintain_server_loop(
-                Box::new(move |id, _| {
-                    Arc::new(ContextServer::new(
-                        id.clone(),
-                        Arc::new(create_fake_transport(id.0.to_string(), executor.clone())),
-                    ))
-                }),
-                registry.clone(),
-                project.read(cx).worktree_store(),
-                cx,
-            )
-        });
-
-        // Ensure that mcp-1 starts up
-        {
-            let _server_events = assert_server_events(
-                &store,
-                vec![
-                    (server_1_id.clone(), ContextServerStatus::Starting),
-                    (server_1_id.clone(), ContextServerStatus::Running),
-                ],
-                cx,
-            );
-            cx.run_until_parked();
-        }
-
-        // Ensure that mcp-1 is stopped once it is disabled.
-        {
-            let _server_events = assert_server_events(
-                &store,
-                vec![(server_1_id.clone(), ContextServerStatus::Stopped)],
-                cx,
-            );
-            set_context_server_configuration(
-                vec![(
-                    server_1_id.0.clone(),
-                    ContextServerSettings::Custom {
-                        enabled: false,
-                        command: ContextServerCommand {
-                            path: "somebinary".to_string(),
-                            args: vec!["arg".to_string()],
-                            env: None,
-                        },
-                    },
-                )],
-                cx,
-            );
-
-            cx.run_until_parked();
-        }
-
-        // Ensure that mcp-1 is started once it is enabled again.
-        {
-            let _server_events = assert_server_events(
-                &store,
-                vec![
-                    (server_1_id.clone(), ContextServerStatus::Starting),
-                    (server_1_id.clone(), ContextServerStatus::Running),
-                ],
-                cx,
-            );
-            set_context_server_configuration(
-                vec![(
-                    server_1_id.0.clone(),
-                    ContextServerSettings::Custom {
-                        enabled: true,
-                        command: ContextServerCommand {
-                            path: "somebinary".to_string(),
-                            args: vec!["arg".to_string()],
-                            env: None,
-                        },
-                    },
-                )],
-                cx,
-            );
-
-            cx.run_until_parked();
         }
     }
 
