mod app_menu;
mod keyboard;
mod keystroke;

#[cfg(any(target_os = "linux", target_os = "freebsd"))]
mod linux;

#[cfg(target_os = "macos")]
mod mac;

#[cfg(any(
    all(
        any(target_os = "linux", target_os = "freebsd"),
        any(feature = "x11", feature = "wayland")
    ),
<<<<<<< HEAD
    feature = "macos-blade"
=======
    all(target_os = "macos", feature = "macos-blade")
>>>>>>> 5f3a1bdb
))]
mod blade;

#[cfg(any(test, feature = "test-support"))]
mod test;

#[cfg(target_os = "windows")]
mod windows;

#[cfg(all(
    feature = "screen-capture",
    any(
        target_os = "windows",
        all(
            any(target_os = "linux", target_os = "freebsd"),
            any(feature = "wayland", feature = "x11"),
        )
    )
))]
pub(crate) mod scap_screen_capture;

use crate::{
    Action, AnyWindowHandle, App, AsyncWindowContext, BackgroundExecutor, Bounds,
    DEFAULT_WINDOW_SIZE, DevicePixels, DispatchEventResult, Font, FontId, FontMetrics, FontRun,
    ForegroundExecutor, GlyphId, GpuSpecs, ImageSource, Keymap, LineLayout, Pixels, PlatformInput,
    Point, RenderGlyphParams, RenderImage, RenderImageParams, RenderSvgParams, ScaledPixels, Scene,
    ShapedGlyph, ShapedRun, SharedString, Size, SvgRenderer, SvgSize, Task, TaskLabel, Window,
    WindowControlArea, hash, point, px, size,
};
use anyhow::Result;
use async_task::Runnable;
use futures::channel::oneshot;
use image::codecs::gif::GifDecoder;
use image::{AnimationDecoder as _, Frame};
use parking::Unparker;
use raw_window_handle::{HasDisplayHandle, HasWindowHandle};
use schemars::JsonSchema;
use seahash::SeaHasher;
use serde::{Deserialize, Serialize};
use smallvec::SmallVec;
use std::borrow::Cow;
use std::hash::{Hash, Hasher};
use std::io::Cursor;
use std::ops;
use std::time::{Duration, Instant};
use std::{
    fmt::{self, Debug},
    ops::Range,
    path::{Path, PathBuf},
    rc::Rc,
    sync::Arc,
};
use strum::EnumIter;
use uuid::Uuid;

pub use app_menu::*;
pub use keyboard::*;
pub use keystroke::*;

#[cfg(any(target_os = "linux", target_os = "freebsd"))]
pub(crate) use linux::*;
#[cfg(target_os = "macos")]
pub(crate) use mac::*;
pub use semantic_version::SemanticVersion;
#[cfg(any(test, feature = "test-support"))]
pub(crate) use test::*;
#[cfg(target_os = "windows")]
pub(crate) use windows::*;

#[cfg(any(test, feature = "test-support"))]
pub use test::{TestDispatcher, TestScreenCaptureSource, TestScreenCaptureStream};

/// Returns a background executor for the current platform.
pub fn background_executor() -> BackgroundExecutor {
    current_platform(true).background_executor()
}

#[cfg(target_os = "macos")]
pub(crate) fn current_platform(headless: bool) -> Rc<dyn Platform> {
    Rc::new(MacPlatform::new(headless))
}

#[cfg(any(target_os = "linux", target_os = "freebsd"))]
pub(crate) fn current_platform(headless: bool) -> Rc<dyn Platform> {
    #[cfg(feature = "x11")]
    use anyhow::Context as _;

    if headless {
        return Rc::new(HeadlessClient::new());
    }

    match guess_compositor() {
        #[cfg(feature = "wayland")]
        "Wayland" => Rc::new(WaylandClient::new()),

        #[cfg(feature = "x11")]
        "X11" => Rc::new(
            X11Client::new()
                .context("Failed to initialize X11 client.")
                .unwrap(),
        ),

        "Headless" => Rc::new(HeadlessClient::new()),
        _ => unreachable!(),
    }
}

/// Return which compositor we're guessing we'll use.
/// Does not attempt to connect to the given compositor
#[cfg(any(target_os = "linux", target_os = "freebsd"))]
#[inline]
pub fn guess_compositor() -> &'static str {
    if std::env::var_os("ZED_HEADLESS").is_some() {
        return "Headless";
    }

    #[cfg(feature = "wayland")]
    let wayland_display = std::env::var_os("WAYLAND_DISPLAY");
    #[cfg(not(feature = "wayland"))]
    let wayland_display: Option<std::ffi::OsString> = None;

    #[cfg(feature = "x11")]
    let x11_display = std::env::var_os("DISPLAY");
    #[cfg(not(feature = "x11"))]
    let x11_display: Option<std::ffi::OsString> = None;

    let use_wayland = wayland_display.is_some_and(|display| !display.is_empty());
    let use_x11 = x11_display.is_some_and(|display| !display.is_empty());

    if use_wayland {
        "Wayland"
    } else if use_x11 {
        "X11"
    } else {
        "Headless"
    }
}

#[cfg(target_os = "windows")]
pub(crate) fn current_platform(_headless: bool) -> Rc<dyn Platform> {
    Rc::new(
        WindowsPlatform::new()
            .inspect_err(|err| show_error("Failed to launch", err.to_string()))
            .unwrap(),
    )
}

pub(crate) trait Platform: 'static {
    fn background_executor(&self) -> BackgroundExecutor;
    fn foreground_executor(&self) -> ForegroundExecutor;
    fn text_system(&self) -> Arc<dyn PlatformTextSystem>;

    fn run(&self, on_finish_launching: Box<dyn 'static + FnOnce()>);
    fn quit(&self);
    fn restart(&self, binary_path: Option<PathBuf>);
    fn activate(&self, ignoring_other_apps: bool);
    fn hide(&self);
    fn hide_other_apps(&self);
    fn unhide_other_apps(&self);

    fn displays(&self) -> Vec<Rc<dyn PlatformDisplay>>;
    fn primary_display(&self) -> Option<Rc<dyn PlatformDisplay>>;
    fn active_window(&self) -> Option<AnyWindowHandle>;
    fn window_stack(&self) -> Option<Vec<AnyWindowHandle>> {
        None
    }

    #[cfg(feature = "screen-capture")]
    fn is_screen_capture_supported(&self) -> bool;
    #[cfg(not(feature = "screen-capture"))]
    fn is_screen_capture_supported(&self) -> bool {
        false
    }
    #[cfg(feature = "screen-capture")]
    fn screen_capture_sources(&self)
    -> oneshot::Receiver<Result<Vec<Rc<dyn ScreenCaptureSource>>>>;
    #[cfg(not(feature = "screen-capture"))]
    fn screen_capture_sources(
        &self,
    ) -> oneshot::Receiver<anyhow::Result<Vec<Rc<dyn ScreenCaptureSource>>>> {
        let (sources_tx, sources_rx) = oneshot::channel();
        sources_tx
            .send(Err(anyhow::anyhow!(
                "gpui was compiled without the screen-capture feature"
            )))
            .ok();
        sources_rx
    }

    fn open_window(
        &self,
        handle: AnyWindowHandle,
        options: WindowParams,
    ) -> anyhow::Result<Box<dyn PlatformWindow>>;

    /// Returns the appearance of the application's windows.
    fn window_appearance(&self) -> WindowAppearance;

    fn open_url(&self, url: &str);
    fn on_open_urls(&self, callback: Box<dyn FnMut(Vec<String>)>);
    fn register_url_scheme(&self, url: &str) -> Task<Result<()>>;

    fn prompt_for_paths(
        &self,
        options: PathPromptOptions,
    ) -> oneshot::Receiver<Result<Option<Vec<PathBuf>>>>;
    fn prompt_for_new_path(&self, directory: &Path) -> oneshot::Receiver<Result<Option<PathBuf>>>;
    fn can_select_mixed_files_and_dirs(&self) -> bool;
    fn reveal_path(&self, path: &Path);
    fn open_with_system(&self, path: &Path);

    fn on_quit(&self, callback: Box<dyn FnMut()>);
    fn on_reopen(&self, callback: Box<dyn FnMut()>);
    fn on_keyboard_layout_change(&self, callback: Box<dyn FnMut()>);

    fn set_menus(&self, menus: Vec<Menu>, keymap: &Keymap);
    fn get_menus(&self) -> Option<Vec<OwnedMenu>> {
        None
    }

    fn set_dock_menu(&self, menu: Vec<MenuItem>, keymap: &Keymap);
    fn perform_dock_menu_action(&self, _action: usize) {}
    fn add_recent_document(&self, _path: &Path) {}
    fn update_jump_list(
        &self,
        _menus: Vec<MenuItem>,
        _entries: Vec<SmallVec<[PathBuf; 2]>>,
    ) -> Vec<SmallVec<[PathBuf; 2]>> {
        Vec::new()
    }
    fn on_app_menu_action(&self, callback: Box<dyn FnMut(&dyn Action)>);
    fn on_will_open_app_menu(&self, callback: Box<dyn FnMut()>);
    fn on_validate_app_menu_command(&self, callback: Box<dyn FnMut(&dyn Action) -> bool>);
    fn keyboard_layout(&self) -> Box<dyn PlatformKeyboardLayout>;

    fn compositor_name(&self) -> &'static str {
        ""
    }
    fn app_path(&self) -> Result<PathBuf>;
    fn path_for_auxiliary_executable(&self, name: &str) -> Result<PathBuf>;

    fn set_cursor_style(&self, style: CursorStyle);
    fn should_auto_hide_scrollbars(&self) -> bool;

    #[cfg(any(target_os = "linux", target_os = "freebsd"))]
    fn write_to_primary(&self, item: ClipboardItem);
    fn write_to_clipboard(&self, item: ClipboardItem);
    #[cfg(any(target_os = "linux", target_os = "freebsd"))]
    fn read_from_primary(&self) -> Option<ClipboardItem>;
    fn read_from_clipboard(&self) -> Option<ClipboardItem>;

    fn write_credentials(&self, url: &str, username: &str, password: &[u8]) -> Task<Result<()>>;
    fn read_credentials(&self, url: &str) -> Task<Result<Option<(String, Vec<u8>)>>>;
    fn delete_credentials(&self, url: &str) -> Task<Result<()>>;
}

/// A handle to a platform's display, e.g. a monitor or laptop screen.
pub trait PlatformDisplay: Send + Sync + Debug {
    /// Get the ID for this display
    fn id(&self) -> DisplayId;

    /// Returns a stable identifier for this display that can be persisted and used
    /// across system restarts.
    fn uuid(&self) -> Result<Uuid>;

    /// Get the bounds for this display
    fn bounds(&self) -> Bounds<Pixels>;

    /// Get the default bounds for this display to place a window
    fn default_bounds(&self) -> Bounds<Pixels> {
        let center = self.bounds().center();
        let offset = DEFAULT_WINDOW_SIZE / 2.0;
        let origin = point(center.x - offset.width, center.y - offset.height);
        Bounds::new(origin, DEFAULT_WINDOW_SIZE)
    }
}

/// Metadata for a given [ScreenCaptureSource]
#[derive(Clone)]
pub struct SourceMetadata {
    /// Opaque identifier of this screen.
    pub id: u64,
    /// Human-readable label for this source.
    pub label: Option<SharedString>,
    /// Whether this source is the main display.
    pub is_main: Option<bool>,
    /// Video resolution of this source.
    pub resolution: Size<DevicePixels>,
}

/// A source of on-screen video content that can be captured.
pub trait ScreenCaptureSource {
    /// Returns metadata for this source.
    fn metadata(&self) -> Result<SourceMetadata>;

    /// Start capture video from this source, invoking the given callback
    /// with each frame.
    fn stream(
        &self,
        foreground_executor: &ForegroundExecutor,
        frame_callback: Box<dyn Fn(ScreenCaptureFrame) + Send>,
    ) -> oneshot::Receiver<Result<Box<dyn ScreenCaptureStream>>>;
}

/// A video stream captured from a screen.
pub trait ScreenCaptureStream {
    /// Returns metadata for this source.
    fn metadata(&self) -> Result<SourceMetadata>;
}

/// A frame of video captured from a screen.
pub struct ScreenCaptureFrame(pub PlatformScreenCaptureFrame);

/// An opaque identifier for a hardware display
#[derive(PartialEq, Eq, Hash, Copy, Clone)]
pub struct DisplayId(pub(crate) u32);

impl From<DisplayId> for u32 {
    fn from(id: DisplayId) -> Self {
        id.0
    }
}

impl Debug for DisplayId {
    fn fmt(&self, f: &mut fmt::Formatter<'_>) -> fmt::Result {
        write!(f, "DisplayId({})", self.0)
    }
}

unsafe impl Send for DisplayId {}

/// Which part of the window to resize
#[derive(Debug, Clone, Copy, PartialEq, Eq)]
pub enum ResizeEdge {
    /// The top edge
    Top,
    /// The top right corner
    TopRight,
    /// The right edge
    Right,
    /// The bottom right corner
    BottomRight,
    /// The bottom edge
    Bottom,
    /// The bottom left corner
    BottomLeft,
    /// The left edge
    Left,
    /// The top left corner
    TopLeft,
}

/// A type to describe the appearance of a window
#[derive(Debug, Copy, Clone, Eq, PartialEq, Hash, Default)]
pub enum WindowDecorations {
    #[default]
    /// Server side decorations
    Server,
    /// Client side decorations
    Client,
}

/// A type to describe how this window is currently configured
#[derive(Debug, Copy, Clone, Eq, PartialEq, Hash, Default)]
pub enum Decorations {
    /// The window is configured to use server side decorations
    #[default]
    Server,
    /// The window is configured to use client side decorations
    Client {
        /// The edge tiling state
        tiling: Tiling,
    },
}

/// What window controls this platform supports
#[derive(Debug, Copy, Clone, Eq, PartialEq, Hash)]
pub struct WindowControls {
    /// Whether this platform supports fullscreen
    pub fullscreen: bool,
    /// Whether this platform supports maximize
    pub maximize: bool,
    /// Whether this platform supports minimize
    pub minimize: bool,
    /// Whether this platform supports a window menu
    pub window_menu: bool,
}

impl Default for WindowControls {
    fn default() -> Self {
        // Assume that we can do anything, unless told otherwise
        Self {
            fullscreen: true,
            maximize: true,
            minimize: true,
            window_menu: true,
        }
    }
}

/// A type to describe which sides of the window are currently tiled in some way
#[derive(Debug, Copy, Clone, Eq, PartialEq, Hash, Default)]
pub struct Tiling {
    /// Whether the top edge is tiled
    pub top: bool,
    /// Whether the left edge is tiled
    pub left: bool,
    /// Whether the right edge is tiled
    pub right: bool,
    /// Whether the bottom edge is tiled
    pub bottom: bool,
}

impl Tiling {
    /// Initializes a [`Tiling`] type with all sides tiled
    pub fn tiled() -> Self {
        Self {
            top: true,
            left: true,
            right: true,
            bottom: true,
        }
    }

    /// Whether any edge is tiled
    pub fn is_tiled(&self) -> bool {
        self.top || self.left || self.right || self.bottom
    }
}

#[derive(Debug, Copy, Clone, Eq, PartialEq, Default)]
pub(crate) struct RequestFrameOptions {
    pub(crate) require_presentation: bool,
}

pub(crate) trait PlatformWindow: HasWindowHandle + HasDisplayHandle {
    fn bounds(&self) -> Bounds<Pixels>;
    fn is_maximized(&self) -> bool;
    fn window_bounds(&self) -> WindowBounds;
    fn content_size(&self) -> Size<Pixels>;
    fn resize(&mut self, size: Size<Pixels>);
    fn scale_factor(&self) -> f32;
    fn appearance(&self) -> WindowAppearance;
    fn display(&self) -> Option<Rc<dyn PlatformDisplay>>;
    fn mouse_position(&self) -> Point<Pixels>;
    fn modifiers(&self) -> Modifiers;
    fn capslock(&self) -> Capslock;
    fn set_input_handler(&mut self, input_handler: PlatformInputHandler);
    fn take_input_handler(&mut self) -> Option<PlatformInputHandler>;
    fn prompt(
        &self,
        level: PromptLevel,
        msg: &str,
        detail: Option<&str>,
        answers: &[PromptButton],
    ) -> Option<oneshot::Receiver<usize>>;
    fn activate(&self);
    fn is_active(&self) -> bool;
    fn is_hovered(&self) -> bool;
    fn set_title(&mut self, title: &str);
    fn set_background_appearance(&self, background_appearance: WindowBackgroundAppearance);
    fn minimize(&self);
    fn zoom(&self);
    fn toggle_fullscreen(&self);
    fn is_fullscreen(&self) -> bool;
    fn on_request_frame(&self, callback: Box<dyn FnMut(RequestFrameOptions)>);
    fn on_input(&self, callback: Box<dyn FnMut(PlatformInput) -> DispatchEventResult>);
    fn on_active_status_change(&self, callback: Box<dyn FnMut(bool)>);
    fn on_hover_status_change(&self, callback: Box<dyn FnMut(bool)>);
    fn on_resize(&self, callback: Box<dyn FnMut(Size<Pixels>, f32)>);
    fn on_moved(&self, callback: Box<dyn FnMut()>);
    fn on_should_close(&self, callback: Box<dyn FnMut() -> bool>);
    fn on_hit_test_window_control(&self, callback: Box<dyn FnMut() -> Option<WindowControlArea>>);
    fn on_close(&self, callback: Box<dyn FnOnce()>);
    fn on_appearance_changed(&self, callback: Box<dyn FnMut()>);
    fn draw(&self, scene: &Scene);
    fn completed_frame(&self) {}
    fn sprite_atlas(&self) -> Arc<dyn PlatformAtlas>;

    // macOS specific methods
    fn set_edited(&mut self, _edited: bool) {}
    fn show_character_palette(&self) {}
    fn titlebar_double_click(&self) {}

    #[cfg(target_os = "windows")]
    fn get_raw_handle(&self) -> windows::HWND;

    // Linux specific methods
    fn inner_window_bounds(&self) -> WindowBounds {
        self.window_bounds()
    }
    fn request_decorations(&self, _decorations: WindowDecorations) {}
    fn show_window_menu(&self, _position: Point<Pixels>) {}
    fn start_window_move(&self) {}
    fn start_window_resize(&self, _edge: ResizeEdge) {}
    fn window_decorations(&self) -> Decorations {
        Decorations::Server
    }
    fn set_app_id(&mut self, _app_id: &str) {}
    fn map_window(&mut self) -> anyhow::Result<()> {
        Ok(())
    }
    fn window_controls(&self) -> WindowControls {
        WindowControls::default()
    }
    fn set_client_inset(&self, _inset: Pixels) {}
    fn gpu_specs(&self) -> Option<GpuSpecs>;

    fn update_ime_position(&self, _bounds: Bounds<ScaledPixels>);

    #[cfg(any(test, feature = "test-support"))]
    fn as_test(&mut self) -> Option<&mut TestWindow> {
        None
    }
}

/// This type is public so that our test macro can generate and use it, but it should not
/// be considered part of our public API.
#[doc(hidden)]
pub trait PlatformDispatcher: Send + Sync {
    fn is_main_thread(&self) -> bool;
    fn dispatch(&self, runnable: Runnable, label: Option<TaskLabel>);
    fn dispatch_on_main_thread(&self, runnable: Runnable);
    fn dispatch_after(&self, duration: Duration, runnable: Runnable);
    fn park(&self, timeout: Option<Duration>) -> bool;
    fn unparker(&self) -> Unparker;
    fn now(&self) -> Instant {
        Instant::now()
    }

    #[cfg(any(test, feature = "test-support"))]
    fn as_test(&self) -> Option<&TestDispatcher> {
        None
    }
}

pub(crate) trait PlatformTextSystem: Send + Sync {
    fn add_fonts(&self, fonts: Vec<Cow<'static, [u8]>>) -> Result<()>;
    fn all_font_names(&self) -> Vec<String>;
    fn font_id(&self, descriptor: &Font) -> Result<FontId>;
    fn font_metrics(&self, font_id: FontId) -> FontMetrics;
    fn typographic_bounds(&self, font_id: FontId, glyph_id: GlyphId) -> Result<Bounds<f32>>;
    fn advance(&self, font_id: FontId, glyph_id: GlyphId) -> Result<Size<f32>>;
    fn glyph_for_char(&self, font_id: FontId, ch: char) -> Option<GlyphId>;
    fn glyph_raster_bounds(&self, params: &RenderGlyphParams) -> Result<Bounds<DevicePixels>>;
    fn rasterize_glyph(
        &self,
        params: &RenderGlyphParams,
        raster_bounds: Bounds<DevicePixels>,
    ) -> Result<(Size<DevicePixels>, Vec<u8>)>;
    fn layout_line(&self, text: &str, font_size: Pixels, runs: &[FontRun]) -> LineLayout;
}

pub(crate) struct NoopTextSystem;

impl NoopTextSystem {
    #[allow(dead_code)]
    pub fn new() -> Self {
        Self
    }
}

impl PlatformTextSystem for NoopTextSystem {
    fn add_fonts(&self, _fonts: Vec<Cow<'static, [u8]>>) -> Result<()> {
        Ok(())
    }

    fn all_font_names(&self) -> Vec<String> {
        Vec::new()
    }

    fn font_id(&self, _descriptor: &Font) -> Result<FontId> {
        return Ok(FontId(1));
    }

    fn font_metrics(&self, _font_id: FontId) -> FontMetrics {
        FontMetrics {
            units_per_em: 1000,
            ascent: 1025.0,
            descent: -275.0,
            line_gap: 0.0,
            underline_position: -95.0,
            underline_thickness: 60.0,
            cap_height: 698.0,
            x_height: 516.0,
            bounding_box: Bounds {
                origin: Point {
                    x: -260.0,
                    y: -245.0,
                },
                size: Size {
                    width: 1501.0,
                    height: 1364.0,
                },
            },
        }
    }

    fn typographic_bounds(&self, _font_id: FontId, _glyph_id: GlyphId) -> Result<Bounds<f32>> {
        Ok(Bounds {
            origin: Point { x: 54.0, y: 0.0 },
            size: size(392.0, 528.0),
        })
    }

    fn advance(&self, _font_id: FontId, glyph_id: GlyphId) -> Result<Size<f32>> {
        Ok(size(600.0 * glyph_id.0 as f32, 0.0))
    }

    fn glyph_for_char(&self, _font_id: FontId, ch: char) -> Option<GlyphId> {
        Some(GlyphId(ch.len_utf16() as u32))
    }

    fn glyph_raster_bounds(&self, _params: &RenderGlyphParams) -> Result<Bounds<DevicePixels>> {
        Ok(Default::default())
    }

    fn rasterize_glyph(
        &self,
        _params: &RenderGlyphParams,
        raster_bounds: Bounds<DevicePixels>,
    ) -> Result<(Size<DevicePixels>, Vec<u8>)> {
        Ok((raster_bounds.size, Vec::new()))
    }

    fn layout_line(&self, text: &str, font_size: Pixels, _runs: &[FontRun]) -> LineLayout {
        let mut position = px(0.);
        let metrics = self.font_metrics(FontId(0));
        let em_width = font_size
            * self
                .advance(FontId(0), self.glyph_for_char(FontId(0), 'm').unwrap())
                .unwrap()
                .width
            / metrics.units_per_em as f32;
        let mut glyphs = Vec::new();
        for (ix, c) in text.char_indices() {
            if let Some(glyph) = self.glyph_for_char(FontId(0), c) {
                glyphs.push(ShapedGlyph {
                    id: glyph,
                    position: point(position, px(0.)),
                    index: ix,
                    is_emoji: glyph.0 == 2,
                });
                if glyph.0 == 2 {
                    position += em_width * 2.0;
                } else {
                    position += em_width;
                }
            } else {
                position += em_width
            }
        }
        let mut runs = Vec::default();
        if glyphs.len() > 0 {
            runs.push(ShapedRun {
                font_id: FontId(0),
                glyphs,
            });
        } else {
            position = px(0.);
        }

        LineLayout {
            font_size,
            width: position,
            ascent: font_size * (metrics.ascent / metrics.units_per_em as f32),
            descent: font_size * (metrics.descent / metrics.units_per_em as f32),
            runs,
            len: text.len(),
        }
    }
}

#[derive(PartialEq, Eq, Hash, Clone)]
pub(crate) enum AtlasKey {
    Glyph(RenderGlyphParams),
    Svg(RenderSvgParams),
    Image(RenderImageParams),
}

impl AtlasKey {
    #[cfg_attr(
        all(
            any(target_os = "linux", target_os = "freebsd"),
            not(any(feature = "x11", feature = "wayland"))
        ),
        allow(dead_code)
    )]
    pub(crate) fn texture_kind(&self) -> AtlasTextureKind {
        match self {
            AtlasKey::Glyph(params) => {
                if params.is_emoji {
                    AtlasTextureKind::Polychrome
                } else {
                    AtlasTextureKind::Monochrome
                }
            }
            AtlasKey::Svg(_) => AtlasTextureKind::Monochrome,
            AtlasKey::Image(_) => AtlasTextureKind::Polychrome,
        }
    }
}

impl From<RenderGlyphParams> for AtlasKey {
    fn from(params: RenderGlyphParams) -> Self {
        Self::Glyph(params)
    }
}

impl From<RenderSvgParams> for AtlasKey {
    fn from(params: RenderSvgParams) -> Self {
        Self::Svg(params)
    }
}

impl From<RenderImageParams> for AtlasKey {
    fn from(params: RenderImageParams) -> Self {
        Self::Image(params)
    }
}

pub(crate) trait PlatformAtlas: Send + Sync {
    fn get_or_insert_with<'a>(
        &self,
        key: &AtlasKey,
        build: &mut dyn FnMut() -> Result<Option<(Size<DevicePixels>, Cow<'a, [u8]>)>>,
    ) -> Result<Option<AtlasTile>>;
    fn remove(&self, key: &AtlasKey);
}

struct AtlasTextureList<T> {
    textures: Vec<Option<T>>,
    free_list: Vec<usize>,
}

impl<T> Default for AtlasTextureList<T> {
    fn default() -> Self {
        Self {
            textures: Vec::default(),
            free_list: Vec::default(),
        }
    }
}

impl<T> ops::Index<usize> for AtlasTextureList<T> {
    type Output = Option<T>;

    fn index(&self, index: usize) -> &Self::Output {
        &self.textures[index]
    }
}

impl<T> AtlasTextureList<T> {
    #[allow(unused)]
    fn drain(&mut self) -> std::vec::Drain<'_, Option<T>> {
        self.free_list.clear();
        self.textures.drain(..)
    }

    #[allow(dead_code)]
    fn iter_mut(&mut self) -> impl DoubleEndedIterator<Item = &mut T> {
        self.textures.iter_mut().flatten()
    }
}

#[derive(Clone, Debug, PartialEq, Eq)]
#[repr(C)]
pub(crate) struct AtlasTile {
    pub(crate) texture_id: AtlasTextureId,
    pub(crate) tile_id: TileId,
    pub(crate) padding: u32,
    pub(crate) bounds: Bounds<DevicePixels>,
}

#[derive(Clone, Copy, Debug, PartialEq, Eq, Hash)]
#[repr(C)]
pub(crate) struct AtlasTextureId {
    // We use u32 instead of usize for Metal Shader Language compatibility
    pub(crate) index: u32,
    pub(crate) kind: AtlasTextureKind,
}

#[derive(Clone, Copy, Debug, PartialEq, Eq, Hash)]
#[repr(C)]
#[cfg_attr(
    all(
        any(target_os = "linux", target_os = "freebsd"),
        not(any(feature = "x11", feature = "wayland"))
    ),
    allow(dead_code)
)]
pub(crate) enum AtlasTextureKind {
    Monochrome = 0,
    Polychrome = 1,
}

#[derive(Clone, Copy, Debug, PartialEq, Eq, PartialOrd, Ord)]
#[repr(C)]
pub(crate) struct TileId(pub(crate) u32);

impl From<etagere::AllocId> for TileId {
    fn from(id: etagere::AllocId) -> Self {
        Self(id.serialize())
    }
}

impl From<TileId> for etagere::AllocId {
    fn from(id: TileId) -> Self {
        Self::deserialize(id.0)
    }
}

pub(crate) struct PlatformInputHandler {
    cx: AsyncWindowContext,
    handler: Box<dyn InputHandler>,
}

#[cfg_attr(
    all(
        any(target_os = "linux", target_os = "freebsd"),
        not(any(feature = "x11", feature = "wayland"))
    ),
    allow(dead_code)
)]
impl PlatformInputHandler {
    pub fn new(cx: AsyncWindowContext, handler: Box<dyn InputHandler>) -> Self {
        Self { cx, handler }
    }

    fn selected_text_range(&mut self, ignore_disabled_input: bool) -> Option<UTF16Selection> {
        self.cx
            .update(|window, cx| {
                self.handler
                    .selected_text_range(ignore_disabled_input, window, cx)
            })
            .ok()
            .flatten()
    }

    #[cfg_attr(target_os = "windows", allow(dead_code))]
    fn marked_text_range(&mut self) -> Option<Range<usize>> {
        self.cx
            .update(|window, cx| self.handler.marked_text_range(window, cx))
            .ok()
            .flatten()
    }

    #[cfg_attr(
        any(target_os = "linux", target_os = "freebsd", target_os = "windows"),
        allow(dead_code)
    )]
    fn text_for_range(
        &mut self,
        range_utf16: Range<usize>,
        adjusted: &mut Option<Range<usize>>,
    ) -> Option<String> {
        self.cx
            .update(|window, cx| {
                self.handler
                    .text_for_range(range_utf16, adjusted, window, cx)
            })
            .ok()
            .flatten()
    }

    fn replace_text_in_range(&mut self, replacement_range: Option<Range<usize>>, text: &str) {
        self.cx
            .update(|window, cx| {
                self.handler
                    .replace_text_in_range(replacement_range, text, window, cx);
            })
            .ok();
    }

    pub fn replace_and_mark_text_in_range(
        &mut self,
        range_utf16: Option<Range<usize>>,
        new_text: &str,
        new_selected_range: Option<Range<usize>>,
    ) {
        self.cx
            .update(|window, cx| {
                self.handler.replace_and_mark_text_in_range(
                    range_utf16,
                    new_text,
                    new_selected_range,
                    window,
                    cx,
                )
            })
            .ok();
    }

    #[cfg_attr(target_os = "windows", allow(dead_code))]
    fn unmark_text(&mut self) {
        self.cx
            .update(|window, cx| self.handler.unmark_text(window, cx))
            .ok();
    }

    fn bounds_for_range(&mut self, range_utf16: Range<usize>) -> Option<Bounds<Pixels>> {
        self.cx
            .update(|window, cx| self.handler.bounds_for_range(range_utf16, window, cx))
            .ok()
            .flatten()
    }

    #[allow(dead_code)]
    fn apple_press_and_hold_enabled(&mut self) -> bool {
        self.handler.apple_press_and_hold_enabled()
    }

    pub(crate) fn dispatch_input(&mut self, input: &str, window: &mut Window, cx: &mut App) {
        self.handler.replace_text_in_range(None, input, window, cx);
    }

    pub fn selected_bounds(&mut self, window: &mut Window, cx: &mut App) -> Option<Bounds<Pixels>> {
        let selection = self.handler.selected_text_range(true, window, cx)?;
        self.handler.bounds_for_range(
            if selection.reversed {
                selection.range.start..selection.range.start
            } else {
                selection.range.end..selection.range.end
            },
            window,
            cx,
        )
    }

    #[allow(unused)]
    pub fn character_index_for_point(&mut self, point: Point<Pixels>) -> Option<usize> {
        self.cx
            .update(|window, cx| self.handler.character_index_for_point(point, window, cx))
            .ok()
            .flatten()
    }
}

/// A struct representing a selection in a text buffer, in UTF16 characters.
/// This is different from a range because the head may be before the tail.
#[derive(Debug)]
pub struct UTF16Selection {
    /// The range of text in the document this selection corresponds to
    /// in UTF16 characters.
    pub range: Range<usize>,
    /// Whether the head of this selection is at the start (true), or end (false)
    /// of the range
    pub reversed: bool,
}

/// Zed's interface for handling text input from the platform's IME system
/// This is currently a 1:1 exposure of the NSTextInputClient API:
///
/// <https://developer.apple.com/documentation/appkit/nstextinputclient>
pub trait InputHandler: 'static {
    /// Get the range of the user's currently selected text, if any
    /// Corresponds to [selectedRange()](https://developer.apple.com/documentation/appkit/nstextinputclient/1438242-selectedrange)
    ///
    /// Return value is in terms of UTF-16 characters, from 0 to the length of the document
    fn selected_text_range(
        &mut self,
        ignore_disabled_input: bool,
        window: &mut Window,
        cx: &mut App,
    ) -> Option<UTF16Selection>;

    /// Get the range of the currently marked text, if any
    /// Corresponds to [markedRange()](https://developer.apple.com/documentation/appkit/nstextinputclient/1438250-markedrange)
    ///
    /// Return value is in terms of UTF-16 characters, from 0 to the length of the document
    fn marked_text_range(&mut self, window: &mut Window, cx: &mut App) -> Option<Range<usize>>;

    /// Get the text for the given document range in UTF-16 characters
    /// Corresponds to [attributedSubstring(forProposedRange: actualRange:)](https://developer.apple.com/documentation/appkit/nstextinputclient/1438238-attributedsubstring)
    ///
    /// range_utf16 is in terms of UTF-16 characters
    fn text_for_range(
        &mut self,
        range_utf16: Range<usize>,
        adjusted_range: &mut Option<Range<usize>>,
        window: &mut Window,
        cx: &mut App,
    ) -> Option<String>;

    /// Replace the text in the given document range with the given text
    /// Corresponds to [insertText(_:replacementRange:)](https://developer.apple.com/documentation/appkit/nstextinputclient/1438258-inserttext)
    ///
    /// replacement_range is in terms of UTF-16 characters
    fn replace_text_in_range(
        &mut self,
        replacement_range: Option<Range<usize>>,
        text: &str,
        window: &mut Window,
        cx: &mut App,
    );

    /// Replace the text in the given document range with the given text,
    /// and mark the given text as part of an IME 'composing' state
    /// Corresponds to [setMarkedText(_:selectedRange:replacementRange:)](https://developer.apple.com/documentation/appkit/nstextinputclient/1438246-setmarkedtext)
    ///
    /// range_utf16 is in terms of UTF-16 characters
    /// new_selected_range is in terms of UTF-16 characters
    fn replace_and_mark_text_in_range(
        &mut self,
        range_utf16: Option<Range<usize>>,
        new_text: &str,
        new_selected_range: Option<Range<usize>>,
        window: &mut Window,
        cx: &mut App,
    );

    /// Remove the IME 'composing' state from the document
    /// Corresponds to [unmarkText()](https://developer.apple.com/documentation/appkit/nstextinputclient/1438239-unmarktext)
    fn unmark_text(&mut self, window: &mut Window, cx: &mut App);

    /// Get the bounds of the given document range in screen coordinates
    /// Corresponds to [firstRect(forCharacterRange:actualRange:)](https://developer.apple.com/documentation/appkit/nstextinputclient/1438240-firstrect)
    ///
    /// This is used for positioning the IME candidate window
    fn bounds_for_range(
        &mut self,
        range_utf16: Range<usize>,
        window: &mut Window,
        cx: &mut App,
    ) -> Option<Bounds<Pixels>>;

    /// Get the character offset for the given point in terms of UTF16 characters
    ///
    /// Corresponds to [characterIndexForPoint:](https://developer.apple.com/documentation/appkit/nstextinputclient/characterindex(for:))
    fn character_index_for_point(
        &mut self,
        point: Point<Pixels>,
        window: &mut Window,
        cx: &mut App,
    ) -> Option<usize>;

    /// Allows a given input context to opt into getting raw key repeats instead of
    /// sending these to the platform.
    /// TODO: Ideally we should be able to set ApplePressAndHoldEnabled in NSUserDefaults
    /// (which is how iTerm does it) but it doesn't seem to work for me.
    #[allow(dead_code)]
    fn apple_press_and_hold_enabled(&mut self) -> bool {
        true
    }
}

/// The variables that can be configured when creating a new window
#[derive(Debug)]
pub struct WindowOptions {
    /// Specifies the state and bounds of the window in screen coordinates.
    /// - `None`: Inherit the bounds.
    /// - `Some(WindowBounds)`: Open a window with corresponding state and its restore size.
    pub window_bounds: Option<WindowBounds>,

    /// The titlebar configuration of the window
    pub titlebar: Option<TitlebarOptions>,

    /// Whether the window should be focused when created
    pub focus: bool,

    /// Whether the window should be shown when created
    pub show: bool,

    /// The kind of window to create
    pub kind: WindowKind,

    /// Whether the window should be movable by the user
    pub is_movable: bool,

    /// The display to create the window on, if this is None,
    /// the window will be created on the main display
    pub display_id: Option<DisplayId>,

    /// The appearance of the window background.
    pub window_background: WindowBackgroundAppearance,

    /// Application identifier of the window. Can by used by desktop environments to group applications together.
    pub app_id: Option<String>,

    /// Window minimum size
    pub window_min_size: Option<Size<Pixels>>,

    /// Whether to use client or server side decorations. Wayland only
    /// Note that this may be ignored.
    pub window_decorations: Option<WindowDecorations>,
}

/// The variables that can be configured when creating a new window
#[derive(Debug)]
#[cfg_attr(
    all(
        any(target_os = "linux", target_os = "freebsd"),
        not(any(feature = "x11", feature = "wayland"))
    ),
    allow(dead_code)
)]
pub(crate) struct WindowParams {
    pub bounds: Bounds<Pixels>,

    /// The titlebar configuration of the window
    #[cfg_attr(feature = "wayland", allow(dead_code))]
    pub titlebar: Option<TitlebarOptions>,

    /// The kind of window to create
    #[cfg_attr(any(target_os = "linux", target_os = "freebsd"), allow(dead_code))]
    pub kind: WindowKind,

    /// Whether the window should be movable by the user
    #[cfg_attr(any(target_os = "linux", target_os = "freebsd"), allow(dead_code))]
    pub is_movable: bool,

    #[cfg_attr(
        any(target_os = "linux", target_os = "freebsd", target_os = "windows"),
        allow(dead_code)
    )]
    pub focus: bool,

    #[cfg_attr(any(target_os = "linux", target_os = "freebsd"), allow(dead_code))]
    pub show: bool,

    #[cfg_attr(feature = "wayland", allow(dead_code))]
    pub display_id: Option<DisplayId>,

    pub window_min_size: Option<Size<Pixels>>,
}

/// Represents the status of how a window should be opened.
#[derive(Debug, Copy, Clone, PartialEq)]
pub enum WindowBounds {
    /// Indicates that the window should open in a windowed state with the given bounds.
    Windowed(Bounds<Pixels>),
    /// Indicates that the window should open in a maximized state.
    /// The bounds provided here represent the restore size of the window.
    Maximized(Bounds<Pixels>),
    /// Indicates that the window should open in fullscreen mode.
    /// The bounds provided here represent the restore size of the window.
    Fullscreen(Bounds<Pixels>),
}

impl Default for WindowBounds {
    fn default() -> Self {
        WindowBounds::Windowed(Bounds::default())
    }
}

impl WindowBounds {
    /// Retrieve the inner bounds
    pub fn get_bounds(&self) -> Bounds<Pixels> {
        match self {
            WindowBounds::Windowed(bounds) => *bounds,
            WindowBounds::Maximized(bounds) => *bounds,
            WindowBounds::Fullscreen(bounds) => *bounds,
        }
    }
}

impl Default for WindowOptions {
    fn default() -> Self {
        Self {
            window_bounds: None,
            titlebar: Some(TitlebarOptions {
                title: Default::default(),
                appears_transparent: Default::default(),
                traffic_light_position: Default::default(),
            }),
            focus: true,
            show: true,
            kind: WindowKind::Normal,
            is_movable: true,
            display_id: None,
            window_background: WindowBackgroundAppearance::default(),
            app_id: None,
            window_min_size: None,
            window_decorations: None,
        }
    }
}

/// The options that can be configured for a window's titlebar
#[derive(Debug, Default)]
pub struct TitlebarOptions {
    /// The initial title of the window
    pub title: Option<SharedString>,

    /// Should the default system titlebar be hidden to allow for a custom-drawn titlebar? (macOS and Windows only)
    /// Refer to [`WindowOptions::window_decorations`] on Linux
    pub appears_transparent: bool,

    /// The position of the macOS traffic light buttons
    pub traffic_light_position: Option<Point<Pixels>>,
}

/// The kind of window to create
#[derive(Copy, Clone, Debug, PartialEq, Eq)]
pub enum WindowKind {
    /// A normal application window
    Normal,

    /// A window that appears above all other windows, usually used for alerts or popups
    /// use sparingly!
    PopUp,
}

/// The appearance of the window, as defined by the operating system.
///
/// On macOS, this corresponds to named [`NSAppearance`](https://developer.apple.com/documentation/appkit/nsappearance)
/// values.
#[derive(Copy, Clone, Debug, PartialEq, Eq)]
pub enum WindowAppearance {
    /// A light appearance.
    ///
    /// On macOS, this corresponds to the `aqua` appearance.
    Light,

    /// A light appearance with vibrant colors.
    ///
    /// On macOS, this corresponds to the `NSAppearanceNameVibrantLight` appearance.
    VibrantLight,

    /// A dark appearance.
    ///
    /// On macOS, this corresponds to the `darkAqua` appearance.
    Dark,

    /// A dark appearance with vibrant colors.
    ///
    /// On macOS, this corresponds to the `NSAppearanceNameVibrantDark` appearance.
    VibrantDark,
}

impl Default for WindowAppearance {
    fn default() -> Self {
        Self::Light
    }
}

/// The appearance of the background of the window itself, when there is
/// no content or the content is transparent.
#[derive(Copy, Clone, Debug, Default, PartialEq)]
pub enum WindowBackgroundAppearance {
    /// Opaque.
    ///
    /// This lets the window manager know that content behind this
    /// window does not need to be drawn.
    ///
    /// Actual color depends on the system and themes should define a fully
    /// opaque background color instead.
    #[default]
    Opaque,
    /// Plain alpha transparency.
    Transparent,
    /// Transparency, but the contents behind the window are blurred.
    ///
    /// Not always supported.
    Blurred,
}

/// The options that can be configured for a file dialog prompt
#[derive(Copy, Clone, Debug)]
pub struct PathPromptOptions {
    /// Should the prompt allow files to be selected?
    pub files: bool,
    /// Should the prompt allow directories to be selected?
    pub directories: bool,
    /// Should the prompt allow multiple files to be selected?
    pub multiple: bool,
}

/// What kind of prompt styling to show
#[derive(Copy, Clone, Debug, PartialEq)]
pub enum PromptLevel {
    /// A prompt that is shown when the user should be notified of something
    Info,

    /// A prompt that is shown when the user needs to be warned of a potential problem
    Warning,

    /// A prompt that is shown when a critical problem has occurred
    Critical,
}

/// Prompt Button
#[derive(Clone, Debug, PartialEq)]
pub enum PromptButton {
    /// Ok button
    Ok(SharedString),
    /// Cancel button
    Cancel(SharedString),
    /// Other button
    Other(SharedString),
}

impl PromptButton {
    /// Create a button with label
    pub fn new(label: impl Into<SharedString>) -> Self {
        PromptButton::Other(label.into())
    }

    /// Create an Ok button
    pub fn ok(label: impl Into<SharedString>) -> Self {
        PromptButton::Ok(label.into())
    }

    /// Create a Cancel button
    pub fn cancel(label: impl Into<SharedString>) -> Self {
        PromptButton::Cancel(label.into())
    }

    #[allow(dead_code)]
    pub(crate) fn is_cancel(&self) -> bool {
        matches!(self, PromptButton::Cancel(_))
    }

    /// Returns the label of the button
    pub fn label(&self) -> &SharedString {
        match self {
            PromptButton::Ok(label) => label,
            PromptButton::Cancel(label) => label,
            PromptButton::Other(label) => label,
        }
    }
}

impl From<&str> for PromptButton {
    fn from(value: &str) -> Self {
        match value.to_lowercase().as_str() {
            "ok" => PromptButton::Ok("Ok".into()),
            "cancel" => PromptButton::Cancel("Cancel".into()),
            _ => PromptButton::Other(SharedString::from(value.to_owned())),
        }
    }
}

/// The style of the cursor (pointer)
#[derive(Copy, Clone, Debug, PartialEq, Eq, Hash, Serialize, Deserialize, JsonSchema)]
pub enum CursorStyle {
    /// The default cursor
    Arrow,

    /// A text input cursor
    /// corresponds to the CSS cursor value `text`
    IBeam,

    /// A crosshair cursor
    /// corresponds to the CSS cursor value `crosshair`
    Crosshair,

    /// A closed hand cursor
    /// corresponds to the CSS cursor value `grabbing`
    ClosedHand,

    /// An open hand cursor
    /// corresponds to the CSS cursor value `grab`
    OpenHand,

    /// A pointing hand cursor
    /// corresponds to the CSS cursor value `pointer`
    PointingHand,

    /// A resize left cursor
    /// corresponds to the CSS cursor value `w-resize`
    ResizeLeft,

    /// A resize right cursor
    /// corresponds to the CSS cursor value `e-resize`
    ResizeRight,

    /// A resize cursor to the left and right
    /// corresponds to the CSS cursor value `ew-resize`
    ResizeLeftRight,

    /// A resize up cursor
    /// corresponds to the CSS cursor value `n-resize`
    ResizeUp,

    /// A resize down cursor
    /// corresponds to the CSS cursor value `s-resize`
    ResizeDown,

    /// A resize cursor directing up and down
    /// corresponds to the CSS cursor value `ns-resize`
    ResizeUpDown,

    /// A resize cursor directing up-left and down-right
    /// corresponds to the CSS cursor value `nesw-resize`
    ResizeUpLeftDownRight,

    /// A resize cursor directing up-right and down-left
    /// corresponds to the CSS cursor value `nwse-resize`
    ResizeUpRightDownLeft,

    /// A cursor indicating that the item/column can be resized horizontally.
    /// corresponds to the CSS cursor value `col-resize`
    ResizeColumn,

    /// A cursor indicating that the item/row can be resized vertically.
    /// corresponds to the CSS cursor value `row-resize`
    ResizeRow,

    /// A text input cursor for vertical layout
    /// corresponds to the CSS cursor value `vertical-text`
    IBeamCursorForVerticalLayout,

    /// A cursor indicating that the operation is not allowed
    /// corresponds to the CSS cursor value `not-allowed`
    OperationNotAllowed,

    /// A cursor indicating that the operation will result in a link
    /// corresponds to the CSS cursor value `alias`
    DragLink,

    /// A cursor indicating that the operation will result in a copy
    /// corresponds to the CSS cursor value `copy`
    DragCopy,

    /// A cursor indicating that the operation will result in a context menu
    /// corresponds to the CSS cursor value `context-menu`
    ContextualMenu,

    /// Hide the cursor
    None,
}

impl Default for CursorStyle {
    fn default() -> Self {
        Self::Arrow
    }
}

/// A clipboard item that should be copied to the clipboard
#[derive(Clone, Debug, Eq, PartialEq)]
pub struct ClipboardItem {
    entries: Vec<ClipboardEntry>,
}

/// Either a ClipboardString or a ClipboardImage
#[derive(Clone, Debug, Eq, PartialEq)]
pub enum ClipboardEntry {
    /// A string entry
    String(ClipboardString),
    /// An image entry
    Image(Image),
}

impl ClipboardItem {
    /// Create a new ClipboardItem::String with no associated metadata
    pub fn new_string(text: String) -> Self {
        Self {
            entries: vec![ClipboardEntry::String(ClipboardString::new(text))],
        }
    }

    /// Create a new ClipboardItem::String with the given text and associated metadata
    pub fn new_string_with_metadata(text: String, metadata: String) -> Self {
        Self {
            entries: vec![ClipboardEntry::String(ClipboardString {
                text,
                metadata: Some(metadata),
            })],
        }
    }

    /// Create a new ClipboardItem::String with the given text and associated metadata
    pub fn new_string_with_json_metadata<T: Serialize>(text: String, metadata: T) -> Self {
        Self {
            entries: vec![ClipboardEntry::String(
                ClipboardString::new(text).with_json_metadata(metadata),
            )],
        }
    }

    /// Create a new ClipboardItem::Image with the given image with no associated metadata
    pub fn new_image(image: &Image) -> Self {
        Self {
            entries: vec![ClipboardEntry::Image(image.clone())],
        }
    }

    /// Concatenates together all the ClipboardString entries in the item.
    /// Returns None if there were no ClipboardString entries.
    pub fn text(&self) -> Option<String> {
        let mut answer = String::new();
        let mut any_entries = false;

        for entry in self.entries.iter() {
            if let ClipboardEntry::String(ClipboardString { text, metadata: _ }) = entry {
                answer.push_str(&text);
                any_entries = true;
            }
        }

        if any_entries { Some(answer) } else { None }
    }

    /// If this item is one ClipboardEntry::String, returns its metadata.
    #[cfg_attr(not(target_os = "windows"), allow(dead_code))]
    pub fn metadata(&self) -> Option<&String> {
        match self.entries().first() {
            Some(ClipboardEntry::String(clipboard_string)) if self.entries.len() == 1 => {
                clipboard_string.metadata.as_ref()
            }
            _ => None,
        }
    }

    /// Get the item's entries
    pub fn entries(&self) -> &[ClipboardEntry] {
        &self.entries
    }

    /// Get owned versions of the item's entries
    pub fn into_entries(self) -> impl Iterator<Item = ClipboardEntry> {
        self.entries.into_iter()
    }
}

impl From<ClipboardString> for ClipboardEntry {
    fn from(value: ClipboardString) -> Self {
        Self::String(value)
    }
}

impl From<String> for ClipboardEntry {
    fn from(value: String) -> Self {
        Self::from(ClipboardString::from(value))
    }
}

impl From<Image> for ClipboardEntry {
    fn from(value: Image) -> Self {
        Self::Image(value)
    }
}

impl From<ClipboardEntry> for ClipboardItem {
    fn from(value: ClipboardEntry) -> Self {
        Self {
            entries: vec![value],
        }
    }
}

impl From<String> for ClipboardItem {
    fn from(value: String) -> Self {
        Self::from(ClipboardEntry::from(value))
    }
}

impl From<Image> for ClipboardItem {
    fn from(value: Image) -> Self {
        Self::from(ClipboardEntry::from(value))
    }
}

/// One of the editor's supported image formats (e.g. PNG, JPEG) - used when dealing with images in the clipboard
#[derive(Clone, Copy, Debug, Eq, PartialEq, EnumIter, Hash)]
pub enum ImageFormat {
    // Sorted from most to least likely to be pasted into an editor,
    // which matters when we iterate through them trying to see if
    // clipboard content matches them.
    /// .png
    Png,
    /// .jpeg or .jpg
    Jpeg,
    /// .webp
    Webp,
    /// .gif
    Gif,
    /// .svg
    Svg,
    /// .bmp
    Bmp,
    /// .tif or .tiff
    Tiff,
}

impl ImageFormat {
    /// Returns the mime type for the ImageFormat
    pub const fn mime_type(self) -> &'static str {
        match self {
            ImageFormat::Png => "image/png",
            ImageFormat::Jpeg => "image/jpeg",
            ImageFormat::Webp => "image/webp",
            ImageFormat::Gif => "image/gif",
            ImageFormat::Svg => "image/svg+xml",
            ImageFormat::Bmp => "image/bmp",
            ImageFormat::Tiff => "image/tiff",
        }
    }

    /// Returns the ImageFormat for the given mime type
    pub fn from_mime_type(mime_type: &str) -> Option<Self> {
        match mime_type {
            "image/png" => Some(Self::Png),
            "image/jpeg" | "image/jpg" => Some(Self::Jpeg),
            "image/webp" => Some(Self::Webp),
            "image/gif" => Some(Self::Gif),
            "image/svg+xml" => Some(Self::Svg),
            "image/bmp" => Some(Self::Bmp),
            "image/tiff" | "image/tif" => Some(Self::Tiff),
            _ => None,
        }
    }
}

/// An image, with a format and certain bytes
#[derive(Clone, Debug, PartialEq, Eq)]
pub struct Image {
    /// The image format the bytes represent (e.g. PNG)
    pub format: ImageFormat,
    /// The raw image bytes
    pub bytes: Vec<u8>,
    /// The unique ID for the image
    id: u64,
}

impl Hash for Image {
    fn hash<H: Hasher>(&self, state: &mut H) {
        state.write_u64(self.id);
    }
}

impl Image {
    /// An empty image containing no data
    pub fn empty() -> Self {
        Self::from_bytes(ImageFormat::Png, Vec::new())
    }

    /// Create an image from a format and bytes
    pub fn from_bytes(format: ImageFormat, bytes: Vec<u8>) -> Self {
        Self {
            id: hash(&bytes),
            format,
            bytes,
        }
    }

    /// Get this image's ID
    pub fn id(&self) -> u64 {
        self.id
    }

    /// Use the GPUI `use_asset` API to make this image renderable
    pub fn use_render_image(
        self: Arc<Self>,
        window: &mut Window,
        cx: &mut App,
    ) -> Option<Arc<RenderImage>> {
        ImageSource::Image(self)
            .use_data(None, window, cx)
            .and_then(|result| result.ok())
    }

    /// Use the GPUI `get_asset` API to make this image renderable
    pub fn get_render_image(
        self: Arc<Self>,
        window: &mut Window,
        cx: &mut App,
    ) -> Option<Arc<RenderImage>> {
        ImageSource::Image(self)
            .get_data(None, window, cx)
            .and_then(|result| result.ok())
    }

    /// Use the GPUI `remove_asset` API to drop this image, if possible.
    pub fn remove_asset(self: Arc<Self>, cx: &mut App) {
        ImageSource::Image(self).remove_asset(cx);
    }

    /// Convert the clipboard image to an `ImageData` object.
    pub fn to_image_data(&self, svg_renderer: SvgRenderer) -> Result<Arc<RenderImage>> {
        fn frames_for_image(
            bytes: &[u8],
            format: image::ImageFormat,
        ) -> Result<SmallVec<[Frame; 1]>> {
            let mut data = image::load_from_memory_with_format(bytes, format)?.into_rgba8();

            // Convert from RGBA to BGRA.
            for pixel in data.chunks_exact_mut(4) {
                pixel.swap(0, 2);
            }

            Ok(SmallVec::from_elem(Frame::new(data), 1))
        }

        let frames = match self.format {
            ImageFormat::Gif => {
                let decoder = GifDecoder::new(Cursor::new(&self.bytes))?;
                let mut frames = SmallVec::new();

                for frame in decoder.into_frames() {
                    let mut frame = frame?;
                    // Convert from RGBA to BGRA.
                    for pixel in frame.buffer_mut().chunks_exact_mut(4) {
                        pixel.swap(0, 2);
                    }
                    frames.push(frame);
                }

                frames
            }
            ImageFormat::Png => frames_for_image(&self.bytes, image::ImageFormat::Png)?,
            ImageFormat::Jpeg => frames_for_image(&self.bytes, image::ImageFormat::Jpeg)?,
            ImageFormat::Webp => frames_for_image(&self.bytes, image::ImageFormat::WebP)?,
            ImageFormat::Bmp => frames_for_image(&self.bytes, image::ImageFormat::Bmp)?,
            ImageFormat::Tiff => frames_for_image(&self.bytes, image::ImageFormat::Tiff)?,
            ImageFormat::Svg => {
                let pixmap = svg_renderer.render_pixmap(&self.bytes, SvgSize::ScaleFactor(1.0))?;

                let buffer =
                    image::ImageBuffer::from_raw(pixmap.width(), pixmap.height(), pixmap.take())
                        .unwrap();

                SmallVec::from_elem(Frame::new(buffer), 1)
            }
        };

        Ok(Arc::new(RenderImage::new(frames)))
    }

    /// Get the format of the clipboard image
    pub fn format(&self) -> ImageFormat {
        self.format
    }

    /// Get the raw bytes of the clipboard image
    pub fn bytes(&self) -> &[u8] {
        self.bytes.as_slice()
    }
}

/// A clipboard item that should be copied to the clipboard
#[derive(Clone, Debug, Eq, PartialEq)]
pub struct ClipboardString {
    pub(crate) text: String,
    pub(crate) metadata: Option<String>,
}

impl ClipboardString {
    /// Create a new clipboard string with the given text
    pub fn new(text: String) -> Self {
        Self {
            text,
            metadata: None,
        }
    }

    /// Return a new clipboard item with the metadata replaced by the given metadata,
    /// after serializing it as JSON.
    pub fn with_json_metadata<T: Serialize>(mut self, metadata: T) -> Self {
        self.metadata = Some(serde_json::to_string(&metadata).unwrap());
        self
    }

    /// Get the text of the clipboard string
    pub fn text(&self) -> &String {
        &self.text
    }

    /// Get the owned text of the clipboard string
    pub fn into_text(self) -> String {
        self.text
    }

    /// Get the metadata of the clipboard string, formatted as JSON
    pub fn metadata_json<T>(&self) -> Option<T>
    where
        T: for<'a> Deserialize<'a>,
    {
        self.metadata
            .as_ref()
            .and_then(|m| serde_json::from_str(m).ok())
    }

    #[cfg_attr(any(target_os = "linux", target_os = "freebsd"), allow(dead_code))]
    pub(crate) fn text_hash(text: &str) -> u64 {
        let mut hasher = SeaHasher::new();
        text.hash(&mut hasher);
        hasher.finish()
    }
}

impl From<String> for ClipboardString {
    fn from(value: String) -> Self {
        Self {
            text: value,
            metadata: None,
        }
    }
}<|MERGE_RESOLUTION|>--- conflicted
+++ resolved
@@ -13,11 +13,7 @@
         any(target_os = "linux", target_os = "freebsd"),
         any(feature = "x11", feature = "wayland")
     ),
-<<<<<<< HEAD
-    feature = "macos-blade"
-=======
     all(target_os = "macos", feature = "macos-blade")
->>>>>>> 5f3a1bdb
 ))]
 mod blade;
 
