--- conflicted
+++ resolved
@@ -1662,11 +1662,8 @@
         window: &mut Window,
         cx: &mut App,
     ) {
-<<<<<<< HEAD
-=======
         use crate::{BorderStyle, TextAlign};
 
->>>>>>> 804066a0
         if global_id.is_some()
             && (style.debug || style.debug_below || cx.has_global::<crate::DebugBelow>())
             && hitbox.is_hovered(window)
