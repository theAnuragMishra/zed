--- conflicted
+++ resolved
@@ -392,8 +392,6 @@
         result
     }
 
-<<<<<<< HEAD
-=======
     fn compute_layout(&self, bounds: Bounds<gpui::Pixels>, cx: &mut ElementContext) -> LayoutState {
         let settings = ThemeSettings::get_global(cx).clone();
 
@@ -494,9 +492,9 @@
         if bounds.contains(&cx.mouse_position()) {
             let stacking_order = cx.stacking_order().clone();
             if self.can_navigate_to_selected_word && last_hovered_word.is_some() {
-                cx.set_cursor_style(gpui::CursorStyle::PointingHand, stacking_order);
+                cx.set_cursor_style(gpui::CursorStyle::PointingHand);
             } else {
-                cx.set_cursor_style(gpui::CursorStyle::IBeam, stacking_order);
+                cx.set_cursor_style(gpui::CursorStyle::IBeam);
             }
         }
 
@@ -578,7 +576,7 @@
                         AlacCursorShape::Hidden => unreachable!(),
                     };
 
-                    Cursor::new(
+                    CursorLayout::new(
                         cursor_position,
                         block_width,
                         dimensions.line_height,
@@ -605,7 +603,6 @@
         }
     }
 
->>>>>>> 2108c764
     fn generic_button_handler<E>(
         connection: Model<Terminal>,
         origin: Point<Pixels>,
