--- conflicted
+++ resolved
@@ -39,26 +39,19 @@
 use schemars::JsonSchema;
 use serde::{Deserialize, Serialize};
 use settings::Settings;
-<<<<<<< HEAD
-use std::{io::Write, ops::Range, sync::Arc, time::Instant};
-=======
 use std::{
     io::Write,
     ops::Range,
     sync::Arc,
     time::{Duration, Instant},
 };
->>>>>>> 7c4da373
 use thiserror::Error;
 use util::{ResultExt as _, post_inc};
 use uuid::Uuid;
 use zed_llm_client::{CompletionIntent, CompletionRequestStatus, UsageLimit};
-<<<<<<< HEAD
-=======
 
 const MAX_RETRY_ATTEMPTS: u8 = 3;
 const BASE_RETRY_DELAY_SECS: u64 = 5;
->>>>>>> 7c4da373
 
 #[derive(
     Debug, PartialEq, Eq, PartialOrd, Ord, Hash, Clone, Serialize, Deserialize, JsonSchema,
@@ -1812,28 +1805,6 @@
                 .update(cx, |thread, cx| {
                     thread.finalize_pending_checkpoint(cx);
                     match result.as_ref() {
-<<<<<<< HEAD
-                        Ok(stop_reason) => match stop_reason {
-                            StopReason::ToolUse => {
-                                let tool_uses = thread.use_pending_tools(window, model.clone(), cx);
-                                cx.emit(ThreadEvent::UsePendingTools { tool_uses });
-                            }
-                            StopReason::EndTurn | StopReason::MaxTokens  => {
-                                thread.project.update(cx, |project, cx| {
-                                    project.set_agent_location(None, cx);
-                                });
-                            }
-                            StopReason::Refusal => {
-                                thread.project.update(cx, |project, cx| {
-                                    project.set_agent_location(None, cx);
-                                });
-
-                                // Remove the turn that was refused.
-                                //
-                                // https://docs.anthropic.com/en/docs/test-and-evaluate/strengthen-guardrails/handle-streaming-refusals#reset-context-after-refusal
-                                {
-                                    let mut messages_to_remove = Vec::new();
-=======
                         Ok(stop_reason) => {
                             match stop_reason {
                                 StopReason::ToolUse => {
@@ -1849,7 +1820,6 @@
                                     thread.project.update(cx, |project, cx| {
                                         project.set_agent_location(None, cx);
                                     });
->>>>>>> 7c4da373
 
                                     // Remove the turn that was refused.
                                     //
@@ -1924,19 +1894,6 @@
                                         });
                                         cx.notify();
                                     }
-<<<<<<< HEAD
-                                    LanguageModelKnownError::RateLimitExceeded { .. } => {
-                                        // In the future we will report the error to the user, wait retry_after, and then retry.
-                                        emit_generic_error(error, cx);
-                                    }
-                                    LanguageModelKnownError::Overloaded => {
-                                        // In the future we will wait and then retry, up to N times.
-                                        emit_generic_error(error, cx);
-                                    }
-                                    LanguageModelKnownError::ApiInternalServerError => {
-                                        // In the future we will retry the request, but only once.
-                                        emit_generic_error(error, cx);
-=======
                                     LanguageModelKnownError::RateLimitExceeded { retry_after } => {
                                         let provider_name = model.provider_name();
                                         let error_message = format!(
@@ -1989,7 +1946,6 @@
                                         if !retry_scheduled {
                                             emit_generic_error(error, cx);
                                         }
->>>>>>> 7c4da373
                                     }
                                     LanguageModelKnownError::ReadResponseError(_) |
                                     LanguageModelKnownError::DeserializeResponse(_) |
@@ -3307,13 +3263,6 @@
     use crate::{
         context::load_context, context_store::ContextStore, thread_store, thread_store::ThreadStore,
     };
-<<<<<<< HEAD
-    use agent_settings::{AgentProfileId, AgentSettings, LanguageModelParameters};
-    use assistant_tool::ToolRegistry;
-    use gpui::TestAppContext;
-    use icons::IconName;
-    use language_model::fake_provider::{FakeLanguageModel, FakeLanguageModelProvider};
-=======
 
     // Test-specific constants
     const TEST_RATE_LIMIT_RETRY_SECS: u64 = 30;
@@ -3330,16 +3279,12 @@
         LanguageModelProviderName, LanguageModelToolChoice,
     };
     use parking_lot::Mutex;
->>>>>>> 7c4da373
     use project::{FakeFs, Project};
     use prompt_store::PromptBuilder;
     use serde_json::json;
     use settings::{Settings, SettingsStore};
     use std::sync::Arc;
-<<<<<<< HEAD
-=======
     use std::time::Duration;
->>>>>>> 7c4da373
     use theme::ThemeSettings;
     use util::path;
     use workspace::Workspace;
@@ -4114,8 +4059,6 @@
         }
     }
 
-<<<<<<< HEAD
-=======
     // Helper to create a model that returns errors
     enum TestError {
         Overloaded,
@@ -5293,7 +5236,6 @@
         });
     }
 
->>>>>>> 7c4da373
     fn test_summarize_error(
         model: &Arc<dyn LanguageModel>,
         thread: &Entity<Thread>,
